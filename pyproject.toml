--- conflicted
+++ resolved
@@ -17,14 +17,6 @@
 [project.urls]
 repository = "https://github.com/ACSVMath/sage_acsv"
 
-<<<<<<< HEAD
-passagemath-singular = { version = "^10.4", optional = true }
-passagemath-symbolics = { version = "^10.4", optional = true }
-passagemath-repl = { version = "^10.4", optional = true }
-
-[tool.poetry.dev-dependencies]
-pytest = "^5.2"
-=======
 [dependency-groups]
 dev = [
     "furo>=2024.8.6",
@@ -32,10 +24,18 @@
     "ruff>=0.10.0",
     "sphinx>=7,<8",
 ]
->>>>>>> eb199f75
 
-[tool.poetry.extras]
-passagemath = ["passagemath-singular", "passagemath-symbolics", "passagemath-repl"]
+[project.optional-dependencies]
+passagemath = [
+    "passagemath-graphs",
+    "passagemath-polyhedra",
+    "passagemath-singular",
+    "passagemath-symbolics",
+    "passagemath-repl",
+]
+macaulay2 = [
+    "passagemath-macaulay2",
+]
 
 [build-system]
 requires = ["hatchling"]
