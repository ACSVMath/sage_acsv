"""Functions for determining asymptotics of the coefficients
of multivariate rational functions.
"""
from copy import copy

from sage.all import AA, PolynomialRing, QQ, QQbar, SR, DifferentialWeylAlgebra, Ideal, Polyhedron
from sage.all import gcd, prod, pi, matrix, exp, log, add, I, factorial, srange, shuffle, vector

from sage_acsv.kronecker import _kronecker_representation, _msolve_kronecker_representation
from sage_acsv.helpers import ACSVException, IsContributing, NewtonSeries, RationalFunctionReduce, OutputFormat, GetHessian, ImplicitHessian
from sage_acsv.debug import Timer, acsv_logger
from sage_acsv.whitney import WhitneyStrat, PrimaryDecomposition


MAX_MIN_CRIT_RETRIES = 3

# we need to monkeypatch a function from the asymptotics module such that creating
# asymptotic expansions over QQbar is possible. this should be removed once the
# upstream issue is resolved.

import sage.rings.asymptotic.misc as asy_misc

from sage.rings.integer_ring import ZZ

strip_symbolic_original = asy_misc.strip_symbolic
def strip_symbolic(expression):
    expression = strip_symbolic_original(expression)
    if expression in ZZ:
        expression = ZZ(expression)
    return expression

asy_misc.strip_symbolic = strip_symbolic



def diagonal_asy_smooth(
    F,
    r=None,
    linear_form=None,
    expansion_precision=1,
    return_points=False,
    output_format=None,
    as_symbolic=False
):
    r"""Asymptotics in a given direction `r` of the multivariate rational function `F`.
        Assumes the singular variety of F is smooth.

    INPUT:

    * ``F`` -- The rational function ``G/H`` in ``d`` variables. This function is
      assumed to have a combinatorial expansion.
    * ``r`` -- A vector of length d of positive algebraic numbers (generally integers).
      Defaults to the appropriate vector of all 1's if not specified.
    * ``linear_form`` -- (Optional) A linear combination of the input
      variables that separates the critical point solutions.
    * ``expansion_precision`` -- A positive integer value. This is the number of terms to
      compute in the asymptotic expansion. Defaults to 1, which only computes the leading
      term.
    * ``return_points`` -- If ``True``, also returns the coordinates of
      minimal critical points. By default ``False``.
    * ``output_format`` -- (Optional) A string or :class:`.OutputFormat` specifying
      the way the asymptotic growth is returned. Allowed values currently are:
      - ``"tuple"``: the growth is returned as a list of
        tuples of the form ``(a, n^b, pi^c, d)`` such that the `r`-diagonal of `F`
        is the sum of ``a^n n^b pi^c d + O(a^n n^{b-1})`` over these tuples.
      - ``"symbolic"``: the growth is returned as an expression from the symbolic
        ring ``SR`` in the variable ``n``.
      - ``"asymptotic"``: the growth is returned as an expression from an appropriate
        ``AsymptoticRing`` in the variable ``n``.
      - ``None``: the default, which uses the default set for :class:`.OutputFormat`
        itself via :meth:`.OutputFormat.set_default`. The default behavior
        is symbolic output.
    * ``as_symbolic`` -- deprecated in favor of the equivalent
      ``output_format="symbolic"``. Will be removed in a future release.

    OUTPUT:

    A representation of the asymptotic main term, either as a list of tuples,
    or as a symbolic expression.

    NOTE:

    The code randomly generates a linear form, which for generic rational functions
    separates the solutions of an intermediate polynomial system with high probability.
    This separation step can fail, but (assuming `F` has a finite number of critical
    points) the code can be rerun until a separating form is found.

    Examples::

        sage: from sage_acsv import diagonal_asy_smooth
        sage: var('x,y,z,w')
        (x, y, z, w)
        sage: diagonal_asy_smooth(1/(1-x-y))
<<<<<<< HEAD
        4^n/(sqrt(pi)*sqrt(n))
        sage: diagonal_asy_smooth(1/(1-(1+x)*y), r = [1,2], return_points=True)
        (4^n/(sqrt(pi)*sqrt(n)), [[1, 1/2]])
        sage: diagonal_asy_smooth(1/(1-(x+y+z)+(3/4)*x*y*z))
        0.840484893481498?*24.68093482214177?^n/(pi*n)
        sage: diagonal_asy_smooth(1/(1-(x+y+z)+(3/4)*x*y*z), output_format="tuple")
        [(24.68093482214177?, 1/n, 1/pi, 0.840484893481498?)]
=======
        1/sqrt(pi)*4^n*n^(-1/2) + O(4^n*n^(-3/2))
        sage: diagonal_asy_smooth(1/(1-(1+x)*y), r = [1,2], return_points=True)
        (1/sqrt(pi)*4^n*n^(-1/2) + O(4^n*n^(-3/2)), [[1, 1/2]])
        sage: diagonal_asy_smooth(1/(1-(x+y+z)+(3/4)*x*y*z), output_format="symbolic")
        0.840484893481498?*24.68093482214177?^n/(pi*n)
        sage: diagonal_asy_smooth(1/(1-(x+y+z)+(3/4)*x*y*z))
        0.840484893481498?/pi*24.68093482214177?^n*n^(-1) + O(24.68093482214177?^n*n^(-2))
>>>>>>> 7338dbe9
        sage: var('n')
        n
        sage: asy = diagonal_asy_smooth(
        ....:     1/(1 - w*(1 + x)*(1 + y)*(1 + z)*(x*y*z + y*z + y + z + 1)),
        ....:     output_format="tuple",
        ....: )
        sage: sum([
        ....:      a.radical_expression()^n * b * c * QQbar(d).radical_expression()
        ....:      for (a, b, c, d) in asy
        ....: ])
        1/4*(12*sqrt(2) + 17)^n*sqrt(17/2*sqrt(2) + 12)/(pi^(3/2)*n^(3/2))

    Not specifying any ``output_format`` falls back to the default tuple
    representation::

        sage: from sage_acsv import diagonal_asy_smooth
        sage: var('x')
        x
        sage: diagonal_asy_smooth(1/(1 - 2*x))
<<<<<<< HEAD
        2^n
=======
        2^n + O(2^n*n^(-1))
>>>>>>> 7338dbe9
        sage: diagonal_asy_smooth(1/(1 - 2*x), output_format="tuple")
        [(2, 1, 1, 1)]

    Passing ``"symbolic"`` lets the function return an element of the
    symbolic ring in the variable ``n`` that describes the asymptotic growth::

        sage: growth = diagonal_asy_smooth(1/(1 - 2*x), output_format="symbolic"); growth
        2^n
        sage: growth.parent()
        Symbolic Ring

    The argument ``"asymptotic"`` constructs an asymptotic expansion over
    an appropriate ``AsymptoticRing`` in the variable ``n``, including the
    appropriate error term::

        sage: assume(SR.an_element() > 0)  # required to make coercions involving SR work properly
        sage: growth = diagonal_asy_smooth(1/(1 - x - y), output_format="asymptotic"); growth
        1/sqrt(pi)*4^n*n^(-1/2) + O(4^n*n^(-3/2))
        sage: growth.parent()
        Asymptotic Ring <(Algebraic Real Field)^n * n^QQ * (Arg_(Algebraic Field))^n> over Symbolic Ring

    Increasing the precision of the expansion returns an expansion with more terms
    (works for all available output formats)::

        sage: diagonal_asy_smooth(1/(1 - x - y), expansion_precision=3, output_format="asymptotic")
        1/sqrt(pi)*4^n*n^(-1/2) - 1/8/sqrt(pi)*4^n*n^(-3/2) + 1/128/sqrt(pi)*4^n*n^(-5/2)
        + O(4^n*n^(-7/2))

    The direction of the diagonal, `r`, defaults to the standard diagonal (i.e., the
    vector of all 1's) if not specified. It also supports passing non-integer values,
    notably rational numbers::

        sage: diagonal_asy_smooth(1/(1 - x - y), r=(1, 17/42), output_format="symbolic")
        1.317305628032865?*2.324541507270374?^n/(sqrt(pi)*sqrt(n))
    
    and even algebraic numbers (note, however, that the performance for complicated
    algebraic numbers is significantly degraded)::

<<<<<<< HEAD
        sage: diagonal_asy_smooth(1/(1 - x - y), r=(sqrt(2), 1), output_format="tuple")
        [(2.414213562373095?/0.5857864376269049?^1.414213562373095?,
          1/sqrt(n),
          1/sqrt(pi),
          0.9238795325112868?)]
=======
        sage: diagonal_asy_smooth(1/(1 - x - y), r=(sqrt(2), 1))
        0.9238795325112868?/sqrt(pi)*(2.414213562373095?/0.5857864376269049?^1.414213562373095?)^n*n^(-1/2) + O((2.414213562373095?/0.5857864376269049?^1.414213562373095?)^n*n^(-3/2))
>>>>>>> 7338dbe9

    ::

        sage: diagonal_asy_smooth(1/(1 - x - y*x^2), r=(1, 1/2 - 1/2*sqrt(1/5)), output_format="asymptotic")
        1.710862642974252?/sqrt(pi)*1.618033988749895?^n*n^(-1/2)
        + O(1.618033988749895?^n*n^(-3/2))

    The function times individual steps of the algorithm, timings can
    be displayed by increasing the printed verbosity level of our debug logger::

        sage: import logging
        sage: from sage_acsv.debug import acsv_logger
        sage: acsv_logger.setLevel(logging.INFO)
        sage: diagonal_asy_smooth(1/(1 - x - y))
        INFO:sage_acsv:... Executed Kronecker in ... seconds.
        INFO:sage_acsv:... Executed Minimal Points in ... seconds.
        INFO:sage_acsv:... Executed Final Asymptotics in ... seconds.
<<<<<<< HEAD
        4^n/(sqrt(pi)*sqrt(n))
=======
        1/sqrt(pi)*4^n*n^(-1/2) + O(4^n*n^(-3/2))
>>>>>>> 7338dbe9
        sage: acsv_logger.setLevel(logging.WARNING)


    Tests:

    Check that passing a non-supported ``output_format`` errors out::

        sage: diagonal_asy_smooth(1/(1 - x - y), output_format='hello world')
        Traceback (most recent call last):
        ...
        ValueError: 'hello world' is not a valid OutputFormat
        sage: diagonal_asy_smooth(1/(1 - x - y), output_format=42)
        Traceback (most recent call last):
        ...
        ValueError: 42 is not a valid OutputFormat

    """
    G, H = F.numerator(), F.denominator()
    if r is None:
        n = len(H.variables())
        r = [1 for _ in range(n)]

    try:
        r = [QQ(ri) for ri in r]
    except (ValueError, TypeError):
        r = [AA(ri) for ri in r]

    # Initialize variables
    vs = list(H.variables())

    t, lambda_, u_ = PolynomialRing(QQ, 't, lambda_, u_').gens()
    expanded_R = PolynomialRing(QQ, len(vs)+3, vs + [t, lambda_, u_])

    vs = [expanded_R(v) for v in vs]
    t, lambda_, u_ = expanded_R(t), expanded_R(lambda_), expanded_R(u_)
    vsT = vs + [t, lambda_]

    all_variables = (vs, lambda_, t, u_)
    d = len(vs)
    rd = r[-1]
    vd = vs[-1]

    # Make sure G and H are coprime, and that H does not vanish at 0
    G, H = RationalFunctionReduce(G, H)
    G, H = expanded_R(G), expanded_R(H)
    if H.subs({v: 0 for v in H.variables()}) == 0:
        raise ValueError("Denominator vanishes at 0.")

    # In case form doesn't separate, we want to try again
    for _ in range(MAX_MIN_CRIT_RETRIES):
        try:
            # Find minimal critical points in Kronecker Representation
            min_crit_pts = ContributingCombinatorialSmooth(
                G, H, all_variables,
                r=r,
                linear_form=linear_form
            )
            break
        except Exception as e:
            if isinstance(e, ACSVException) and e.retry:
                acsv_logger.warning(
                    "Randomly generated linear form was not suitable, "
                    f"encountered error: {e}\nRetrying..."
                )
                continue
            else:
                raise e
    else:
        return

    timer = Timer()

    # Find det(zH_z Hess) where Hess is the Hessian of z_1...z_n * log(g(z_1, ..., z_n))
    Det = GetHessian(H, vsT[0:-2], r).determinant()

    # Find exponential growth
    T = prod([SR(vs[i])**r[i] for i in range(d)])


    # Find constants appearing in asymptotics in terms of original variables
    B = SR(1 / Det / rd**(d-1) / 2**(d-1))
    C = SR(1 / T)

    # Compute constants at contributing singularities
    n = SR.var('n')
    asm_quantities = []
    for cp in min_crit_pts:
        subs_dict = {SR(v): V for (v, V) in zip(vs, cp)}
        expansion = sum([
            term / (rd * n)**(term_order)
            for term_order, term in enumerate(
                GeneralTermAsymptotics(G, H, r, vs, cp, expansion_precision)
            )
        ])
        B_sub = B.subs(subs_dict)
        C_sub = C.subs(subs_dict)
        try:
            B_sub = QQbar(B_sub)
            C_sub = QQbar(C_sub)
        except (ValueError, TypeError):
            pass
        asm_quantities.append([expansion, B_sub, C_sub])

    n = SR.var('n')
    asm_vals = [(c, QQ(1 - d)/2, b.sqrt(), a) for (a, b, c) in asm_quantities]
    timer.checkpoint("Final Asymptotics")

    if as_symbolic:
        from warnings import warn

        warn(
            "The as_symbolic argument has been deprecated in favor of output_format='symbolic' "
            "and will be removed in a future release.",
            DeprecationWarning,
            stacklevel=2,
        )
        output_format = OutputFormat.SYMBOLIC

    if output_format is None:
        output_format = OutputFormat.get_default()
    else:
        output_format = OutputFormat(output_format)

    if output_format in (OutputFormat.TUPLE, OutputFormat.SYMBOLIC):
        n = SR.var('n')
        result = [
            (base, n**exponent, pi**exponent, constant * expansion)
            for (base, exponent, constant, expansion) in asm_vals
        ]
        if output_format == OutputFormat.SYMBOLIC:
            result = sum([a**n * b * c * d for (a, b, c, d) in result])

    elif output_format == OutputFormat.ASYMPTOTIC:
        from sage.all import AsymptoticRing
        AR = AsymptoticRing('QQbar^n * n^QQ', QQbar)
        n = AR.gen()
        result = sum([
            constant * pi**exponent * base**n * n**exponent * AR(expansion) 
            + (abs(base)**n * n**(exponent - expansion_precision)).O()
            for (base, exponent, constant, expansion) in asm_vals
        ])

    else:
        raise NotImplementedError(f"Missing implementation for {output_format}")
    
    if return_points:
        return result, min_crit_pts

    return result

def diagonal_asy(
    F,
    r=None,
    linear_form=None,
    expansion_precision=1,
    return_points=False,
    output_format=None,
    whitney_strat=None,
    as_symbolic=False
):
    r"""Asymptotics in a given direction `r` of the multivariate rational function `F`.

    INPUT:

    * ``F`` -- The rational function ``G/H`` in ``d`` variables. This function is
      assumed to have a combinatorial expansion.
    * ``r`` -- A vector of length d of positive algebraic numbers (generally integers).
      Defaults to the appropriate vector of all 1's if not specified.
    * ``linear_form`` -- (Optional) A linear combination of the input
      variables that separates the critical point solutions.
    * ``expansion_precision`` -- A positive integer value. This is the number of terms to
      compute in the asymptotic expansion. Defaults to 1, which only computes the leading
      term.
    * ``return_points`` -- If ``True``, also returns the coordinates of
      minimal critical points. By default ``False``.
    * ``output_format`` -- (Optional) A string or :class:`.OutputFormat` specifying
      the way the asymptotic growth is returned. Allowed values currently are:
      - ``"tuple"``: the growth is returned as a list of
        tuples of the form ``(a, n^b, pi^c, d)`` such that the `r`-diagonal of `F`
        is the sum of ``a^n n^b pi^c d + O(a^n n^{b-1})`` over these tuples.
      - ``"symbolic"``: the growth is returned as an expression from the symbolic
        ring ``SR`` in the variable ``n``.
      - ``"asymptotic"``: the growth is returned as an expression from an appropriate
        ``AsymptoticRing`` in the variable ``n``.
      - ``None``: the default, which uses the default set for :class:`.OutputFormat`
        itself via :meth:`.OutputFormat.set_default`. The default behavior
        is symbolic output.
    * ``as_symbolic`` -- deprecated in favor of the equivalent
      ``output_format="symbolic"``. Will be removed in a future release.
    * ``whitney_strat`` -- (Optional) The user can pass in a Whitney Stratification of V(H)
        to save computation time. The program will not check if this stratification is correct.
        The whitney_strat should be an array of length ``d``, with the ``k``-th entry a list of
        tuples of ideal generators representing a component of the ``k``-dimensional stratum.

    OUTPUT:

    A representation of the asymptotic main term, either as a list of tuples,
    or as a symbolic expression.

    NOTE:

    The code randomly generates a linear form, which for generic rational functions
    separates the solutions of an intermediate polynomial system with high probability.
    This separation step can fail, but (assuming `F` has a finite number of critical
    points) the code can be rerun until a separating form is found.

    Examples::

        sage: from sage_acsv import diagonal_asy
<<<<<<< HEAD
=======
        sage: var('x,y')
        (x, y)
        sage: diagonal_asy(1/((1-(2*x+y)/3)*(1-(3*x+y)/4)), r = [17/24, 7/24], output_format = 'asymptotic')
        12 + O(n^(-1))

        sage: from sage_acsv import diagonal_asy
>>>>>>> 7338dbe9
        sage: var('x,y,z')
        (x, y, z)
        sage: diagonal_asy(1/((1-(2*x+y)/3)*(1-(3*x+y)/4)), r = [17/24, 7/24], output_format = 'asymptotic')
        12 + O(n^(-1))
        sage: G = (1+x)*(1-x*y^2+x^2)
        sage: H = (1-z*(1+x^2+x*y^2))*(1-y)*(1+x^2)
        sage: strat = [
        ....:     [(1-z*(1+x^2+x*y^2), 1-y, 1+x^2)],
        ....:     [(1-z*(1+x^2+x*y^2), 1-y),(1-z*(1+x^2+x*y^2), 1+x^2),(1-y,1+x^2)],
<<<<<<< HEAD
        ....:     [(H,)]
        ....: ]
        sage: diagonal_asy(G/H, r = [1,1,1], output_format = 'asymptotic', whitney_strat = strat)
        0.866025403784439?/sqrt(pi)*3^n*n^(-1/2) + O(3^n*n^(-3/2))
=======
        ....:     [(H,)],
        ....: ]
        sage: diagonal_asy(G/H, r = [1,1,1], output_format = 'asymptotic', whitney_strat = strat)
        0.866025403784439?/sqrt(pi)*3^n*n^(-1/2) + O(3^n*n^(-3/2))

>>>>>>> 7338dbe9
    """
    G, H = F.numerator(), F.denominator()
    # Initialize variables
    vs = list(H.variables())
    R = PolynomialRing(QQ, vs, len(vs))
    H_sing = Ideal([R(H)] + [R(H.derivative(v)) for v in vs])
    if H_sing.dimension() < 0:
        return diagonal_asy_smooth(
            F,
            r = r,
            linear_form = linear_form,
            expansion_precision=expansion_precision,
            return_points = return_points,
            output_format = output_format,
            as_symbolic=as_symbolic
        )

    if r is None:
        n = len(H.variables())
        r = [1 for _ in range(n)]

    try:
        r = [QQ(ri) for ri in r]
    except (ValueError, TypeError):
        r = [AA(ri) for ri in r]

    t, lambda_, u_ = PolynomialRing(QQ, 't, lambda_, u_').gens()
    expanded_R = PolynomialRing(QQ, len(vs)+3, vs + [t, lambda_, u_])

    vs = [expanded_R(v) for v in vs]
    t, lambda_, u_ = expanded_R(t), expanded_R(lambda_), expanded_R(u_)

    all_variables = (vs, lambda_, t, u_)
    d = len(vs)

    # Make sure G and H are coprime, and that H does not vanish at 0
    G, H = RationalFunctionReduce(G, H)
    G, H = expanded_R(G), expanded_R(H)
    if H.subs({v: 0 for v in H.variables()}) == 0:
        raise ValueError("Denominator vanishes at 0.")

    H_sf = prod([f for f,_ in H.factor()])
    # In case form doesn't separate, we want to try again
    for _ in range(MAX_MIN_CRIT_RETRIES):
        try:
            # Find minimal critical points in Kronecker Representation
            min_crit_pts = ContributingCombinatorial(
                G, H_sf, all_variables,
                r=r,
                linear_form=linear_form,
                whitney_strat=whitney_strat
            )
            break
        except Exception as e:
            if isinstance(e, ACSVException) and e.retry:
                acsv_logger.warning(
                    "Randomly generated linear form was not suitable, "
                    f"encountered error: {e}\nRetrying..."
                )
                continue
            else:
                raise e
    else:
        return

    timer = Timer()

    asm_quantities = []
    for cp in min_crit_pts:
        # Step 1: Determine if pt is a transverse multiple point of H, and compute the factorization
        # for now, we'll just try to factor it in the polynomial ring
        R = PolynomialRing(QQbar, len(vs), vs)
        G = R(SR(G))
        H = R(SR(H))
        vs = [R(SR(v)) for v in vs]
        subs_dict = {vs[i]:cp[i] for i in range(d)}
        poly_factors = H.factor()
        unit = poly_factors.unit()
        factors = []
        multiplicities = []
        for factor, multiplicity in poly_factors:
            const = factor.coefficients()[-1]
            unit *= const ** multiplicity
            factor /= const
            if factor.subs(subs_dict) != 0:
                unit *= factor.subs(subs_dict)
                continue
            factors.append(factor)
            multiplicities.append(multiplicity)
        s = len(factors)
        normals = matrix(
            [
                [
                    f.derivative(v).subs(subs_dict) for v in vs
                ] for f in factors
            ]
        )
        if normals.rank() < s:
            raise ACSVException("Not a transverse intersection. Cannot deal with this case.")

        # Step 2: Find the locally parametrizing coordinates of the point pt
        # Since we have d variables and s factors, there should be d-s of these parametrizing coordinates
        # We will try to parametrize with the first d-s coordinates, shuffling the vs and r if it doesn't work
        for _ in range(s**2):
            Jac = matrix(
                [
                    [
                        ((v * Q.derivative(v))).subs(subs_dict) for v in vs[d-s:]
                    ] for Q in factors
                ]
            )
            if Jac.determinant() != 0:
                break

            acsv_logger.info("Variables do not parametrize, shuffling")
            vs_r_cp = list(zip(vs,r, cp))
            shuffle(vs_r_cp) # shuffle mutates the list
            vs, r, cp = zip(*vs_r_cp)
        else:
            raise ACSVException("Cannot find parametrizing set.")

        # Step 3: Compute the gamma matrix as defined in 9.10
        Gamma = matrix(
            [
                [
                    (v * Q.derivative(v)).subs(subs_dict) for v in vs
                ] for Q in factors
            ] + [
                [v.subs(subs_dict) if vs.index(v) == i else 0 for i in range(d)]
                for v in vs[:d-s]
            ]
        )

        # Some constants appearing for higher order singularities
        mult_fac = prod([factorial(m-1) for m in multiplicities])
        r_gamma_inv = prod([x**(multiplicities[i]-1) for i,x in  enumerate(list(vector(r)*Gamma.inverse())[:s])])
        # If cp lies on a single smooth component, we can compute asymptotics like in the smooth case
        if s == 1 and sum(multiplicities) == 1:
            n = SR.var('n')
            expansion = sum([
                term / (r[-1] * n)**(term_order)
                for term_order, term in enumerate(
                    GeneralTermAsymptotics(G, H, r, vs, cp, expansion_precision)
                )
            ])
            Det = GetHessian(H, vs, r).determinant()
            B = SR(1 / Det.subs(subs_dict) / r[-1]**(d-1) / 2**(d-1))
        else:
            # Higher order expansions not currently supported for non-smooth critical points
            if expansion_precision > 1:
                acsv_logger.warn("Higher order expansions are not supported in the non-smooth case. Defaulting to expansion_precision 1.")
            # For non-complete intersections, we must compute the parametrized Hessian matrix
            if s != d:
                Qw = ImplicitHessian(factors, vs, r, subs=subs_dict)
                expansion = SR(G.subs(subs_dict)/abs(Gamma.determinant())/unit)
                B = SR(prod([v for v in vs[:d-s]]).subs(subs_dict)/(r[-1] * Qw).determinant()/2**(d-s))
            else:
                expansion = SR(G.subs(subs_dict)/unit/abs(Gamma.determinant()))
                B = 1

        expansion *= (-1)**sum([m-1 for m in multiplicities]) * r_gamma_inv / mult_fac

        T = prod(SR(vs[i].subs(subs_dict))**r[i] for i in range(d))
        C = SR(1/T)
        D = QQ((s-d)/2 + sum(multiplicities) - s)
        try:
            B = QQbar(B)
            C = QQbar(C)
        except (ValueError, TypeError):
            pass
        
        asm_quantities.append([expansion,B,C,D,s])

    asm_vals = [(c, d, b.sqrt(), a, s) for a,b,c,d,s in asm_quantities]

    if as_symbolic:
        acsv_logger.warn(
            "The as_symbolic argument has been deprecated in favor of output_format='symbolic' "
        )
        output_format = OutputFormat.SYMBOLIC
    
    if output_format is None:
        output_format = OutputFormat.get_default()
    else:
        output_format = OutputFormat(output_format)

    if output_format in (OutputFormat.TUPLE, OutputFormat.SYMBOLIC):
        n = SR.var('n')
        result = [
            (base, n**exponent, (pi**(s-d)).sqrt(), constant * expansion)
            for (base, exponent, constant, expansion, s) in asm_vals
        ]
        if output_format == OutputFormat.SYMBOLIC:
            result = sum([a**n * b * c * d for (a, b, c, d) in result])

    elif output_format == OutputFormat.ASYMPTOTIC:
        from sage.all import AsymptoticRing
        AR = AsymptoticRing('QQbar^n * n^QQ', QQbar)
        n = AR.gen()
        result = sum([
            constant * (pi**(s-d)).sqrt() * base**n * n**exponent * AR(expansion)
            + (abs(base)**n * n**(exponent - expansion_precision)).O()
            for (base, exponent, constant, expansion, s) in asm_vals
        ])

    else:
        raise NotImplementedError(f"Missing implementation for {output_format}")
    
    if return_points:
        return result, min_crit_pts

    return result

def GeneralTermAsymptotics(G, H, r, vs, cp, expansion_precision):
    r"""
    Compute coefficients of general (not necessarily leading) terms of
    the asymptotic expansion for a given critical
    point of a rational combinatorial multivariate rational function.

    Typically, this function is called as a subroutine of :func:`.diagonal_asy`.

    INPUT:

    * ``G, H`` -- Coprime polynomials with `F = G/H`.
    * ``vs`` -- Tuple of variables occurring in `G` and `H`.
    * ``r`` -- The direction. A length `d` vector of positive algebraic numbers (usually
      integers).
    * ``cp`` -- A minimal critical point of `F` with coordinates specified in the
      same order as in ``vs``.
    * ``expansion_precision`` -- A positive integer value. This is the number of terms
      for which to compute coefficients in the asymptotic expansion.

    OUTPUT:

    List of coefficients of the asymptotic expansion.

    EXAMPLES::

        sage: from sage_acsv import GeneralTermAsymptotics
        sage: R.<x, y, z> = QQ[]
        sage: GeneralTermAsymptotics(1, 1 - x - y, [1, 1], [x, y], [1/2, 1/2], 5)
        [2, -1/4, 1/64, 5/512, -21/16384]
        sage: GeneralTermAsymptotics(1, 1 - x - y - z, [1, 1, 1], [x, y, z], [1/3, 1/3, 1/3], 4)
        [3, -2/3, 2/27, 14/729]
    """

    if expansion_precision == 1:
        A = SR(-G / vs[-1] / H.derivative(vs[-1]))
        subs_dict = {SR(v): V for (v, V) in zip(vs, cp)}
        return [A.subs(subs_dict)]
    
    # Convert everything to field of algebraic numbers
    d = len(vs)
    R = PolynomialRing(QQbar, vs)
    vs = R.gens()
    vd = vs[-1]
    tvars = SR.var('t', d - 1)
    G, H = R(SR(G)), R(SR(H))

    cp = {v: V for (v, V) in zip(vs, cp)}

    W = DifferentialWeylAlgebra(PolynomialRing(QQbar, tvars))
    TR = QQbar[[tvars]]
    T = TR.gens()
    tvars = T
    D = list(W.differentials())
    
    # Function to apply differential operator dop on function f
    def eval_op(dop, f):
        if len(f.parent().gens()) == 1:
            return sum([
                prod([factorial(k) for k in E[0][1]]) * E[1] * f[E[0][1][0]]
                for E in dop
            ])
        else:
            return sum([
                prod([factorial(k) for k in E[0][1]]) * E[1] * f[E[0][1]]
                for E in dop
            ])

    Hess = GetHessian(H, vs, r, cp)
    Hessinv = Hess.inverse()
    v = matrix(W, [D[:d-1]])
    Epsilon = -(v * Hessinv.change_ring(W) * v.transpose())[0,0]

    # P and PsiTilde only need to be computed to order 2M
    N = 2 * expansion_precision + 1
    
    # Find series expansion of function g given implicitly by 
    # H(w_1, ..., w_{d-1}, g(w_1, ..., w_{d-1})) = 0 up to needed order
    g = NewtonSeries(H.subs({v: v + cp[v] for v in vs}), vs, N)
    g = g.subs({v: v - cp[v] for v in vs}) + cp[vd]

    # Polar change of coordinates
    tsubs = {v: cp[v] * exp(I*t).add_bigoh(N) for v, t in zip(vs, tvars)}
    tsubs[vd] = g.subs(tsubs)

    # Compute PsiTilde up to needed order
    psi = log(g.subs(tsubs) / g.subs(cp)).add_bigoh(N)
    psi += I * sum([r[k]*tvars[k] for k in range(d-1)])/r[-1]
    v = matrix(TR, [tvars[k] for k in range(d-1)])
    psiTilde = psi - (v * Hess * v.transpose())[0, 0] / 2
    PsiSeries = psiTilde.truncate(N)

    # Compute series expansion of P = -G/(g*H_{z_d}) up to needed order
    P_num = -G.subs(tsubs).add_bigoh(N)
    P_denom = (g * H.derivative(vd)).subs(tsubs).add_bigoh(N)
    PSeries = (P_num / P_denom).truncate(N)

    if len(tvars) > 1:
        PsiSeries = PsiSeries.polynomial()
        PSeries = PSeries.polynomial()

    # Precompute products used for asymptotics
    EE = [Epsilon**k for k in range(3*expansion_precision - 2)]
    PP = [PSeries]
    for k in range(1,2*expansion_precision-1):
        PP.append(PP[k-1] * PsiSeries)

    # Function to compute constants appearing in asymptotic expansion
    def constants_clj(ell, j):
        extra_contrib = (-1)**j / (2**(ell + j) * factorial(ell) * factorial(ell + j))
        return extra_contrib * eval_op(EE[ell + j], PP[ell])

    res = [
        sum([constants_clj(ell, j) for ell in srange(2*j + 1)])
        for j in srange(expansion_precision)
    ]
    try:
        for i in range(len(res)):
            if res[i].imag() == 0:
                res[i] = AA(res[i])
    except:
        pass

    return res

def ContributingCombinatorialSmooth(G, H, variables, r=None, linear_form=None):
    r"""Compute contributing points of a combinatorial multivariate
    rational function F=G/H admitting a finite number of critical points.
    Assumes the singular variety of F is smooth.

    Typically, this function is called as a subroutine of :func:`.diagonal_asy_smooth`.

    INPUT:

    * ``G, H`` -- Coprime polynomials with `F = G/H`.
    * ``variables`` -- Tuple of variables of ``G`` and ``H``, followed
      by ``lambda_, t, u_``.
    * ``r`` -- (Optional) the direction, a vector of positive algebraic
      numbers (usually integers).
    * ``linear_form`` -- (Optional) A linear combination of the input
      variables that separates the critical point solutions.

    OUTPUT:

    List of minimal critical points of `F` in the direction `r`,
    as a list of tuples of algebraic numbers.

    NOTE:

    The code randomly generates a linear form, which for generic rational functions
    separates the solutions of an intermediate polynomial system with high probability.
    This separation step can fail, but (assuming F has a finite number of critical points)
    the code can be rerun until a separating form is found.

    Examples::

        sage: from sage_acsv import ContributingCombinatorialSmooth
        sage: R.<x, y, w, lambda_, t, u_> = QQ[]
        sage: pts = ContributingCombinatorialSmooth(
        ....:     1,
        ....:     1 - w*(y + x + x^2*y + x*y^2),
        ....:     ([w, x, y], lambda_, t, u_)
        ....: )
        sage: sorted(pts)
        [[-1/4, -1, -1], [1/4, 1, 1]]
    """

    timer = Timer()

    # Fetch the variables we need
    vs, lambda_, t, u_ = variables
    vsT = vs + [t, lambda_]

    # If direction r is not given, default to the diagonal
    if r is None:
        r = [1 for _ in vs]

    # Make copy of r so they don't get mutated outside of function
    r = copy(r)

    # Replace irrational r with variable ri, add min poly to system
    r_variable_values = {}
    r_subs = []
    for idx, direction in enumerate(r):
        r_i = direction
        if AA(direction).minpoly().degree() > 1:
            r_i = SR.var(f"r{idx}")
            r_variable_values[r_i] = AA(direction)
        r_subs.append(r_i)
    
    r = r_subs

    # variables need to be ordered in this particular way
    expanded_R_variables = vs + list(r_variable_values.keys()) + [t, lambda_, u_]
    expanded_R = PolynomialRing(QQ, expanded_R_variables)

    vs = [expanded_R(v) for v in vs]
    t, lambda_, u_ = expanded_R(t), expanded_R(lambda_), expanded_R(u_)
    G, H = expanded_R(G), expanded_R(H)

    r_variable_values = {
        expanded_R(ri): val for (ri, val) in r_variable_values.items()
    }
    r = [expanded_R(ri) for ri in r]

    vsT = vs + list(r_variable_values.keys()) + [t, lambda_]

    # Create the critical point equations system
    vsH = H.variables()
    system = [
        H_var * H.derivative(H_var) - r_var * lambda_
        for H_var, r_var in zip(H.variables(), r)
    ]
    system.extend([H, H.subs({z: z*t for z in vsH})])
    system.extend([
        direction_value.minpoly().subs(direction_var)
        for direction_var, direction_value in r_variable_values.items()
    ])

    # Compute the Kronecker representation of our system
    timer.checkpoint()

    P, Qs = _kronecker_representation(system, u_, vsT, lambda_, linear_form)
    timer.checkpoint("Kronecker")

    Qt = Qs[-2]  # Qs ordering is H.variables() + rvars + [t, lambda_]
    Pd = P.derivative()

    # Solutions to Pt are solutions to the system where t is not 1
    one_minus_t = gcd(Pd - Qt, P)
    Pt, _ = P.quo_rem(one_minus_t)
    rts_t_zo = list(
        filter(
            lambda k: (Qt/Pd).subs(u_=k) > 0 and (Qt/Pd).subs(u_=k) < 1,
            Pt.roots(AA, multiplicities=False)
        )
    )
    non_min = [[(q/Pd).subs(u_=u) for q in Qs[0:-2]] for u in rts_t_zo]

    # Filter the real roots for minimal points with positive coords
    pos_minimals = []
    for u in one_minus_t.roots(AA, multiplicities=False):
        is_min = True
        v = [(q/Pd).subs(u_=u) for q in Qs[:len(vs)]]
        rv = {
            ri: (q/Pd).subs(u_=u)
            for (ri, q) in zip(r_variable_values, Qs[len(vs):-2])
        }
        if any([rv[ri] != ri_value for ri, ri_value in r_variable_values.items()]):
            continue
        if any([value <= 0 for value in v[:len(vs)]]):
            continue
        for pt in non_min:
            if all([a == b for (a, b) in zip(v, pt)]):
                is_min = False
                break
        if is_min:
            pos_minimals.append(u)

    # Remove non-smooth points and points with zero coordinates (where lambda=0)
    for i in range(len(pos_minimals)):
        x = (Qs[-1]/Pd).subs(u_=pos_minimals[i])
        if x == 0:
            acsv_logger.warning(
                f"Removing critical point {pos_minimals[i]} because it either "
                "has a zero coordinate or is not smooth."
            )
            pos_minimals.pop(i)

    # Verify necessary assumptions
    if len(pos_minimals) == 0:
        raise ACSVException("No smooth minimal critical points found.")
    elif len(pos_minimals) > 1:
        raise ACSVException(
            f"More than one minimal point with positive real coordinates found: {pos_minimals}"
        )

    # Find all minimal critical points
    minCP = [(q/Pd).subs(u_=pos_minimals[0]) for q in Qs[0:-2]]
    minimals = []

    for u in one_minus_t.roots(QQbar, multiplicities=False):
        v = [(q/Pd).subs(u_=u) for q in Qs[:len(vs)]]
        rv = {
            ri: (q/Pd).subs(u_=u)
            for (ri, q) in zip(r_variable_values, Qs[len(vs):-2])
        }
        if any([rv[r_var] != r_value for r_var, r_value in r_variable_values.items()]):
            continue
        if all([a.abs() == b.abs() for (a, b) in zip(minCP, v)]):
            minimals.append(u)

    # Get minimal point coords, and make exact if possible
    minimal_coords = [[(q/Pd).subs(u_=u) for q in Qs[:len(vs)]] for u in minimals]
    [[a.exactify() for a in b] for b in minimal_coords]

    timer.checkpoint("Minimal Points")

    return [[(q/Pd).subs(u_=u) for q in Qs[:len(vs)]] for u in minimals]

def ContributingCombinatorial(
    G,
    H,
    variables,
    r=None,
    linear_form=None,
    m2=None,
    whitney_strat=None,
):
    r"""Compute contributing points of a combinatorial multivariate
    rational function F=G/H admitting a finite number of critical points.

    Typically, this function is called as a subroutine of :func:`.diagonal_asy`.

    INPUT:

    * ``G, H`` -- Coprime polynomials with ``F = G/H``
    * ``variables`` -- Tuple of variables of ``G`` and ``H``, followed
      by ``lambda_, t, u_``
    * ``r`` -- (Optional) Length ``d`` vector of positive integers
    * ``linear_form`` -- (Optional) A linear combination of the input
      variables that separates the critical point solutions
    * ``m2`` -- (Optional) The option to pass in a SageMath Macaulay2 interface for
        computing primary decompositions. Macaulay2 must be installed by the user
    * ``whitney_strat`` -- (Optional) The user can pass in a Whitney Stratification of V(H)
        to save computation time. The program will not check if this stratification is correct.
        The whitney_strat should be an array of length ``d``, with the ``k``-th entry a list of
        tuples of ideal generators representing a component of the ``k``-dimensional stratum.

    OUTPUT:

    A list of minimal contributing points of `F` in the direction `r`,

    NOTE:

    The code randomly generates a linear form, which for generic rational functions
    separates the solutions of an intermediate polynomial system with high probability.
    This separation step can fail, but (assuming F has a finite number of critical points)
    the code can be rerun until a separating form is found.

    Examples::

        sage: from sage_acsv import ContributingCombinatorial
        sage: R.<x, y, lambda_, t, u_> = QQ[]
        sage: pts = ContributingCombinatorial(
        ....:     1,
        ....:     (1-(2*x+y)/3)*(1-(3*x+y)/4),
        ....:     ([x, y], lambda_, t, u_)
        ....: )
        sage: sorted(pts)
        [[3/4, 3/2]]

    """

    #####
    timer = Timer()

    # Fetch the variables we need
    vs, lambda_, t, u_ = variables
    vsT = vs + [t, lambda_]

    # If direction r is not given, default to the diagonal
    if r is None:
        r = [1 for _ in range(len(vs))]

    # Make copies of r so they don't get mutated outside of function
    r_copy = copy(r)

    # Replace irrational r with variable ri, add min poly to system
    r_variable_values = {}
    r_subs = []
    for idx, direction in enumerate(r):
        r_i = direction
        if AA(direction).minpoly().degree() > 1:
            r_i = SR.var(f"r{idx}")
            r_variable_values[r_i] = AA(direction)
        r_subs.append(r_i)

    r = r_subs

    expanded_R_variables = vs + list(r_variable_values.keys()) + [t, lambda_, u_]
    expanded_R = PolynomialRing(QQ, expanded_R_variables)

    vs = [expanded_R(v) for v in vs]
    t, lambda_, u_ = expanded_R(t), expanded_R(lambda_), expanded_R(u_)
    G, H = expanded_R(G), expanded_R(H)

    r_variable_values = {
        expanded_R(ri):val for (ri, val) in r_variable_values.items()
    }
    r = [expanded_R(ri) for ri in r]

    vsT = vs + list(r_variable_values.keys())+ [t, lambda_]

    # Compute the critical point system for each stratum
    pure_H = PolynomialRing(QQ, vs)

    if whitney_strat is None:
        whitney_strat = WhitneyStrat(Ideal(pure_H(H)), pure_H, m2)
    else:
        # Cast symbolic generators for provided stratification into the correct ring
        whitney_strat = [prod([Ideal([pure_H(f) for f in comp]) for comp in stratum]) for stratum in whitney_strat]

    critical_point_ideals = []
    for d, stratum in enumerate(whitney_strat):
        critical_point_ideals.append([])
        for P in PrimaryDecomposition(stratum, m2):
            c = len(vs) - d
            P_ext = P.change_ring(expanded_R)
            M = matrix(
                [
                    [v * f.derivative(v) for v in vs] for f in P_ext.gens()
                ] + [r]
            )
            # Add in min polys for the direction variables
            r_polys = [
                direction_value.minpoly().subs(direction_var) 
                for direction_var, direction_value in r_variable_values.items()
            ]
            # Create ideal of expanded_R containing extended critical point equations
            cpid = P_ext + Ideal(M.minors(c+1) + [H.subs({v:v*t for v in vs}), (prod(vs)*lambda_ - 1)] + r_polys)
            # Saturate cpid by lower dimension stratum, if d > 0
            if d > 0:
                cpid = cpid.saturation(whitney_strat[d-1].change_ring(expanded_R))[0]
            
            critical_point_ideals[-1].append((P, cpid))

    # Final minimal critical points with positive coordinates on each stratum
    critical_points_by_stratum = {}
    pos_minimals_by_stratum = {}
    for d in reversed(range(len(critical_point_ideals))):
        ideals = critical_point_ideals[d]
        critical_points_by_stratum[d] = []
        pos_minimals_by_stratum[d] = []
        
        for _, ideal in ideals:
            if ideal.dimension() < 0:
                continue
            P, Qs = _kronecker_representation(ideal.gens(), u_, vsT, lambda_, linear_form)

            Qt = Qs[-2]  # Qs ordering is H.variables() + rvars + [t, lambda_]
            Pd = P.derivative()

            # Solutions to Pt are solutions to the system where t is not 1
            one_minus_t = gcd(Pd - Qt, P)
            Pt, _ = P.quo_rem(one_minus_t)
            rts_t_zo = list(
                filter(
                    lambda k: (Qt/Pd).subs(u_=k) > 0 and (Qt/Pd).subs(u_=k) < 1,
                    Pt.roots(AA, multiplicities=False)
                )
            )
            non_min = [[(q/Pd).subs(u_=u) for q in Qs[0:-2]] for u in rts_t_zo]

            # Filter the real roots for minimal points with positive coords
            pos_minimals = []
            for u in one_minus_t.roots(AA, multiplicities=False):
                is_min = True
                v = [(q/Pd).subs(u_=u) for q in Qs[:len(vs)]]
                rv = {
                    ri: (q/Pd).subs(u_=u)
                    for (ri, q) in zip(r_variable_values, Qs[len(vs):-2])
                }
                if any([rv[ri] != ri_value for ri, ri_value in r_variable_values.items()]):
                    continue
                if any([value <= 0 for value in v[:len(vs)]]):
                    continue
                for pt in non_min:
                    if all([a == b for (a, b) in zip(v, pt)]):
                        is_min = False
                        break
                if is_min:
                    pos_minimals.append(u)

            pos_minimals_by_stratum[d].extend(
                [[QQbar((q/Pd).subs(u_=u)) for q in Qs[:len(vs)]] for u in pos_minimals]
            )

            # Characterize all complex critical points in each stratum
            for u in one_minus_t.roots(QQbar, multiplicities=False):
                rv = {
                    ri : (q/Pd).subs(u_=u) 
                    for (ri, q) in zip(r_variable_values, Qs[len(vs):-2])
                }
                if (any([rv[r_var] != r_value for r_var, r_value in r_variable_values.items()])):
                    continue

                w = [QQbar((q/Pd).subs(u_=u)) for q in Qs[:len(vs)]]
                critical_points_by_stratum[d].append(w)

    # Refine positive minimal critical points to those that are contributing
    contributing_pos_minimals = []
    all_factors = list(factor[0] for factor in H.factor())
    r = r_copy
    for d in reversed(range(len(critical_point_ideals))):
        pos_minimals = pos_minimals_by_stratum[d]
        if len(contributing_pos_minimals) > 0:
            break 

        for x in pos_minimals:
            if IsContributing(vs, x, r, all_factors, len(vs)-d):
                contributing_pos_minimals.append(x)
                for i in range(d):
                    stratum = whitney_strat[i]
                    if stratum.subs({pure_H(wi):val for wi, val in zip(vs, x)}) == Ideal(pure_H(0)):
                        raise ACSVException(
                            "Non-generic critical point found - {w} is contained in {dim}-dimensional stratum".format(w = str(x), dim = i)
                        )

    if len(contributing_pos_minimals) == 0:
        raise ACSVException("No smooth minimal critical points found.")
    if len(contributing_pos_minimals) > 1:
        raise ACSVException(
            f"More than one minimal point with positive real coordinates found: {contributing_pos_minimals}"
        )
    minimal = contributing_pos_minimals[0]

    # Characterize all complex contributing points
    contributing_points = []
    for d in reversed(range(len(critical_point_ideals))):
        for w in critical_points_by_stratum[d]:
            if all([abs(w_i)==abs(min_i) for w_i, min_i in zip(w, minimal)]) and IsContributing(vs, w, r, all_factors, len(vs)-d):
                contributing_points.append(w)

    return contributing_points

def MinimalCriticalCombinatorial(G, H, variables, r=None, linear_form=None, m2=None, whitney_strat=None):
    r"""Compute nonzero minimal critical points of a combinatorial multivariate
    rational function F=G/H admitting a finite number of critical points.

    Typically, this function is called as a subroutine of :func:`.diagonal_asy`.

    INPUT:

    * ``G, H`` -- Coprime polynomials with ``F = G/H``
    * ``variables`` -- Tuple of variables of ``G`` and ``H``, followed
      by ``lambda_, t, u_``
    * ``r`` -- (Optional) Length ``d`` vector of positive integers
    * ``linear_form`` -- (Optional) A linear combination of the input
      variables that separates the critical point solutions
    * ``m2`` -- (Optional) The option to pass in a SageMath Macaulay2 interface for
        computing primary decompositions. Macaulay2 must be installed by the user
    * ``whitney_strat`` -- (Optional) The user can pass in a Whitney Stratification of V(H)
        to save computation time. The program will not check if this stratification is correct.
        The whitney_strat should be an array of length ``d``, with the ``k``-th entry a list of
        tuples of ideal generators representing a component of the ``k``-dimensional stratum.

    OUTPUT:

    A list of minimal contributing points of `F` in the direction `r`,

    NOTE:

    The code randomly generates a linear form, which for generic rational functions
    separates the solutions of an intermediate polynomial system with high probability.
    This separation step can fail, but (assuming F has a finite number of critical points)
    the code can be rerun until a separating form is found.

    Examples::

    """

    #####
    # Fetch the variables we need
    vs, lambda_, t, u_ = variables
    vsT = vs + [t, lambda_]

    # If direction r is not given, default to the diagonal
    if r is None:
        r = [1 for _ in range(len(vs))]

    # Replace irrational r with variable ri, add min poly to system
    r_variable_values = {}
    r_subs = []
    for idx, direction in enumerate(r):
        r_i = direction
        if AA(direction).minpoly().degree() > 1:
            r_i = SR.var(f"r{idx}")
            r_variable_values[r_i] = AA(direction)
        r_subs.append(r_i)

    r = r_subs

    expanded_R_variables = vs + list(r_variable_values.keys()) + [t, lambda_, u_]
    expanded_R = PolynomialRing(QQ, expanded_R_variables)

    vs = [expanded_R(v) for v in vs]
    t, lambda_, u_ = expanded_R(t), expanded_R(lambda_), expanded_R(u_)
    G, H = expanded_R(G), expanded_R(H)

    r_variable_values = {
        expanded_R(ri):val for (ri, val) in r_variable_values.items()
    }
    r = [expanded_R(ri) for ri in r]

    vsT = vs + list(r_variable_values.keys())+ [t, lambda_]

    # Compute the critical point system for each stratum
    pure_H = PolynomialRing(QQ, vs)

    if whitney_strat is None:
        whitney_strat = WhitneyStrat(Ideal(pure_H(H)), pure_H, m2)
    else:
        # Cast symbolic generators for provided stratification into the correct ring
        whitney_strat = [prod([Ideal([pure_H(f) for f in comp]) for comp in stratum]) for stratum in whitney_strat]

    critical_points = []
    pos_minimals = []
    for d, stratum in enumerate(whitney_strat):
        for P_comp in PrimaryDecomposition(stratum, m2):
            c = len(vs) - d
            P_ext = P_comp.change_ring(expanded_R)
            M = matrix(
                [
                    [v * f.derivative(v) for v in vs] for f in P_ext.gens()
                ] + [r]
            )
            # Add in min polys for the direction variables
            r_polys = [
                direction_value.minpoly().subs(direction_var) 
                for direction_var, direction_value in r_variable_values.items()
            ]
            # Create ideal of expanded_R containing extended critical point equations
            ideal = P_ext + Ideal(M.minors(c+1) + [H.subs({v:v*t for v in vs}), (prod(vs)*lambda_ - 1)] + r_polys)
            # Saturate cpid by lower dimension stratum, if d > 0
            if d > 0:
                ideal = ideal.saturation(whitney_strat[d-1].change_ring(expanded_R))[0]
        
            if ideal.dimension() < 0:
                continue
            P, Qs = _kronecker_representation(ideal.gens(), u_, vsT, lambda_, linear_form)

            Qt = Qs[-2]  # Qs ordering is H.variables() + rvars + [t, lambda_]
            Pd = P.derivative()

            # Solutions to Pt are solutions to the system where t is not 1
            one_minus_t = gcd(Pd - Qt, P)
            Pt, _ = P.quo_rem(one_minus_t)
            rts_t_zo = list(
                filter(
                    lambda k: (Qt/Pd).subs(u_=k) > 0 and (Qt/Pd).subs(u_=k) < 1,
                    Pt.roots(AA, multiplicities=False)
                )
            )
            non_min = [[(q/Pd).subs(u_=u) for q in Qs[0:-2]] for u in rts_t_zo]

            # Filter the real roots for minimal points with positive coords
            for u in one_minus_t.roots(AA, multiplicities=False):
                is_min = True
                v = [(q/Pd).subs(u_=u) for q in Qs[:len(vs)]]
                rv = {
                    ri: (q/Pd).subs(u_=u)
                    for (ri, q) in zip(r_variable_values, Qs[len(vs):-2])
                }
                if any([rv[ri] != ri_value for ri, ri_value in r_variable_values.items()]):
                    continue
                if any([value <= 0 for value in v[:len(vs)]]):
                    continue
                for pt in non_min:
                    if all([a == b for (a, b) in zip(v, pt)]):
                        is_min = False
                        break
                if is_min:
                    pos_minimals.append(v)

            # Characterize all complex critical points in each stratum
            for u in one_minus_t.roots(QQbar, multiplicities=False):
                rv = {
                    ri : (q/Pd).subs(u_=u) 
                    for (ri, q) in zip(r_variable_values, Qs[len(vs):-2])
                }
                if (any([rv[r_var] != r_value for r_var, r_value in r_variable_values.items()])):
                    continue

                w = [QQbar((q/Pd).subs(u_=u)) for q in Qs[:len(vs)]]
                critical_points.append(w)

    if len(pos_minimals) == 0:
        raise ACSVException("No critical points found.")

    # Characterize all complex contributing points
    minimal_criticals = []
    for w in critical_points:
        if any([all([abs(w_i)==abs(min_i) for w_i, min_i in zip(w, minimal)]) for minimal in pos_minimals]):
            minimal_criticals.append(w)

    return minimal_criticals

def CriticalPoints(G, H, variables, r=None, linear_form=None, m2=None, whitney_strat=None):
    r"""Compute critical points of a multivariate
    rational function F=G/H admitting a finite number of critical points.

    Typically, this function is called as a subroutine of :func:`.diagonal_asy`.

    INPUT:

    * ``G, H`` -- Coprime polynomials with ``F = G/H``
    * ``variables`` -- Tuple of variables of ``G`` and ``H``, followed
      by ``t`` and ``u_``
    * ``r`` -- (Optional) Length ``d`` vector of positive integers
    * ``linear_form`` -- (Optional) A linear combination of the input
      variables that separates the critical point solutions
    * ``m2`` -- (Optional) The option to pass in a SageMath Macaulay2 interface for
        computing primary decompositions. Macaulay2 must be installed by the user
    * ``whitney_strat`` -- (Optional) The user can pass in a Whitney Stratification of V(H)
        to save computation time. The program will not check if this stratification is correct.
        The whitney_strat should be an array of length ``d``, with the ``k``-th entry a list of
        tuples of ideal generators representing a component of the ``k``-dimensional stratum.

    OUTPUT:

    A list of minimal contributing points of `F` in the direction `r`,

    NOTE:

    The code randomly generates a linear form, which for generic rational functions
    separates the solutions of an intermediate polynomial system with high probability.
    This separation step can fail, but (assuming F has a finite number of critical points)
    the code can be rerun until a separating form is found.

    Examples::

    """

    #####

    # Fetch the variables we need
    vs, lambda_, u_ = variables
    vsT = vs + [lambda_]

    # If direction r is not given, default to the diagonal
    if r is None:
        r = [1 for _ in range(len(vs))]

    # Replace irrational r with variable ri, add min poly to system
    r_variable_values = {}
    r_subs = []
    for idx, direction in enumerate(r):
        r_i = direction
        if AA(direction).minpoly().degree() > 1:
            r_i = SR.var(f"r{idx}")
            r_variable_values[r_i] = AA(direction)
        r_subs.append(r_i)

    r = r_subs

    expanded_R_variables = vs + list(r_variable_values.keys()) + [lambda_, u_]
    expanded_R = PolynomialRing(QQ, expanded_R_variables)

    vs = [expanded_R(v) for v in vs]
    lambda_, u_ = expanded_R(lambda_), expanded_R(u_)
    G, H = expanded_R(G), expanded_R(H)

    r_variable_values = {
        expanded_R(ri):val for (ri, val) in r_variable_values.items()
    }
    r = [expanded_R(ri) for ri in r]

    vsT = vs + list(r_variable_values.keys())+ [lambda_]

    # Compute the critical point system for each stratum
    pure_H = PolynomialRing(QQ, vs)

    if whitney_strat is None:
        whitney_strat = WhitneyStrat(Ideal(pure_H(H)), pure_H, m2)
    else:
        # Cast symbolic generators for provided stratification into the correct ring
        whitney_strat = [prod([Ideal([pure_H(f) for f in comp]) for comp in stratum]) for stratum in whitney_strat]

    critical_points = []
    for d, stratum in enumerate(whitney_strat):
        for P_comp in PrimaryDecomposition(stratum, m2):
            c = len(vs) - d
            P_ext = P_comp.change_ring(expanded_R)
            M = matrix(
                [
                    [v * f.derivative(v) for v in vs] for f in P_ext.gens()
                ] + [r]
            )
            # Add in min polys for the direction variables
            r_polys = [
                direction_value.minpoly().subs(direction_var) 
                for direction_var, direction_value in r_variable_values.items()
            ]
            # Create ideal of expanded_R containing extended critical point equations
            ideal = P_ext + Ideal(M.minors(c+1) + [(prod(vs)*lambda_ - 1)] + r_polys)
            # Saturate cpid by lower dimension stratum, if d > 0
            if d > 0:
                ideal = ideal.saturation(whitney_strat[d-1].change_ring(expanded_R))[0]
        
            if ideal.dimension() < 0:
                continue
            P, Qs = _kronecker_representation(ideal.gens(), u_, vsT, lambda_, linear_form)

            Qt = Qs[-2]  # Qs ordering is H.variables() + rvars + [t, lambda_]
            Pd = P.derivative()

            # Characterize all complex critical points in each stratum
            for u in P.roots(QQbar, multiplicities=False):
                rv = {
                    ri : (q/Pd).subs(u_=u) 
                    for (ri, q) in zip(r_variable_values, Qs[len(vs):-2])
                }
                if (any([rv[r_var] != r_value for r_var, r_value in r_variable_values.items()])):
                    continue

                w = [QQbar((q/Pd).subs(u_=u)) for q in Qs[:len(vs)]]
                critical_points.append(w)

    return critical_points<|MERGE_RESOLUTION|>--- conflicted
+++ resolved
@@ -91,15 +91,6 @@
         sage: var('x,y,z,w')
         (x, y, z, w)
         sage: diagonal_asy_smooth(1/(1-x-y))
-<<<<<<< HEAD
-        4^n/(sqrt(pi)*sqrt(n))
-        sage: diagonal_asy_smooth(1/(1-(1+x)*y), r = [1,2], return_points=True)
-        (4^n/(sqrt(pi)*sqrt(n)), [[1, 1/2]])
-        sage: diagonal_asy_smooth(1/(1-(x+y+z)+(3/4)*x*y*z))
-        0.840484893481498?*24.68093482214177?^n/(pi*n)
-        sage: diagonal_asy_smooth(1/(1-(x+y+z)+(3/4)*x*y*z), output_format="tuple")
-        [(24.68093482214177?, 1/n, 1/pi, 0.840484893481498?)]
-=======
         1/sqrt(pi)*4^n*n^(-1/2) + O(4^n*n^(-3/2))
         sage: diagonal_asy_smooth(1/(1-(1+x)*y), r = [1,2], return_points=True)
         (1/sqrt(pi)*4^n*n^(-1/2) + O(4^n*n^(-3/2)), [[1, 1/2]])
@@ -107,7 +98,6 @@
         0.840484893481498?*24.68093482214177?^n/(pi*n)
         sage: diagonal_asy_smooth(1/(1-(x+y+z)+(3/4)*x*y*z))
         0.840484893481498?/pi*24.68093482214177?^n*n^(-1) + O(24.68093482214177?^n*n^(-2))
->>>>>>> 7338dbe9
         sage: var('n')
         n
         sage: asy = diagonal_asy_smooth(
@@ -127,11 +117,7 @@
         sage: var('x')
         x
         sage: diagonal_asy_smooth(1/(1 - 2*x))
-<<<<<<< HEAD
-        2^n
-=======
         2^n + O(2^n*n^(-1))
->>>>>>> 7338dbe9
         sage: diagonal_asy_smooth(1/(1 - 2*x), output_format="tuple")
         [(2, 1, 1, 1)]
 
@@ -170,16 +156,8 @@
     and even algebraic numbers (note, however, that the performance for complicated
     algebraic numbers is significantly degraded)::
 
-<<<<<<< HEAD
-        sage: diagonal_asy_smooth(1/(1 - x - y), r=(sqrt(2), 1), output_format="tuple")
-        [(2.414213562373095?/0.5857864376269049?^1.414213562373095?,
-          1/sqrt(n),
-          1/sqrt(pi),
-          0.9238795325112868?)]
-=======
         sage: diagonal_asy_smooth(1/(1 - x - y), r=(sqrt(2), 1))
         0.9238795325112868?/sqrt(pi)*(2.414213562373095?/0.5857864376269049?^1.414213562373095?)^n*n^(-1/2) + O((2.414213562373095?/0.5857864376269049?^1.414213562373095?)^n*n^(-3/2))
->>>>>>> 7338dbe9
 
     ::
 
@@ -197,11 +175,7 @@
         INFO:sage_acsv:... Executed Kronecker in ... seconds.
         INFO:sage_acsv:... Executed Minimal Points in ... seconds.
         INFO:sage_acsv:... Executed Final Asymptotics in ... seconds.
-<<<<<<< HEAD
-        4^n/(sqrt(pi)*sqrt(n))
-=======
         1/sqrt(pi)*4^n*n^(-1/2) + O(4^n*n^(-3/2))
->>>>>>> 7338dbe9
         sage: acsv_logger.setLevel(logging.WARNING)
 
 
@@ -411,15 +385,12 @@
     Examples::
 
         sage: from sage_acsv import diagonal_asy
-<<<<<<< HEAD
-=======
         sage: var('x,y')
         (x, y)
         sage: diagonal_asy(1/((1-(2*x+y)/3)*(1-(3*x+y)/4)), r = [17/24, 7/24], output_format = 'asymptotic')
         12 + O(n^(-1))
 
         sage: from sage_acsv import diagonal_asy
->>>>>>> 7338dbe9
         sage: var('x,y,z')
         (x, y, z)
         sage: diagonal_asy(1/((1-(2*x+y)/3)*(1-(3*x+y)/4)), r = [17/24, 7/24], output_format = 'asymptotic')
@@ -429,18 +400,11 @@
         sage: strat = [
         ....:     [(1-z*(1+x^2+x*y^2), 1-y, 1+x^2)],
         ....:     [(1-z*(1+x^2+x*y^2), 1-y),(1-z*(1+x^2+x*y^2), 1+x^2),(1-y,1+x^2)],
-<<<<<<< HEAD
-        ....:     [(H,)]
-        ....: ]
-        sage: diagonal_asy(G/H, r = [1,1,1], output_format = 'asymptotic', whitney_strat = strat)
-        0.866025403784439?/sqrt(pi)*3^n*n^(-1/2) + O(3^n*n^(-3/2))
-=======
         ....:     [(H,)],
         ....: ]
         sage: diagonal_asy(G/H, r = [1,1,1], output_format = 'asymptotic', whitney_strat = strat)
         0.866025403784439?/sqrt(pi)*3^n*n^(-1/2) + O(3^n*n^(-3/2))
 
->>>>>>> 7338dbe9
     """
     G, H = F.numerator(), F.denominator()
     # Initialize variables
