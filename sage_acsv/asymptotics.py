--- conflicted
+++ resolved
@@ -116,23 +116,6 @@
 
 from copy import copy
 
-<<<<<<< HEAD
-from sage.rings.qqbar import AA
-from sage.rings.polynomial.polynomial_ring_constructor import PolynomialRing
-from sage.rings.rational_field import Q as QQ
-from sage.rings.qqbar import QQbar
-from sage.symbolic.ring import SR
-from sage.algebras.weyl_algebra import DifferentialWeylAlgebra
-from sage.arith.misc import GCD as gcd
-from sage.misc.misc_c import prod
-from sage.symbolic.constants import pi
-from sage.matrix.constructor import Matrix as matrix
-from sage.functions.log import exp
-from sage.misc.functional import log
-from sage.rings.imaginary_unit import I
-from sage.functions.other import factorial
-from sage.arith.srange import srange
-=======
 from sage.algebras.weyl_algebra import DifferentialWeylAlgebra
 from sage.arith.misc import gcd
 from sage.arith.srange import srange
@@ -150,7 +133,6 @@
 from sage.rings.rational_field import QQ
 from sage.symbolic.constants import pi
 from sage.symbolic.ring import SR
->>>>>>> eb199f75
 
 from sage_acsv.kronecker import _kronecker_representation
 from sage_acsv.helpers import (
@@ -807,15 +789,8 @@
         if output_format == ACSVSettings.Output.SYMBOLIC:
             result = sum([a**n * b * c * d for (a, b, c, d) in result])
 
-<<<<<<< HEAD
-    elif output_format == OutputFormat.ASYMPTOTIC:
-        from sage.rings.asymptotic.asymptotic_ring import AsymptoticRing
-        SR_without_n = SR.subring(rejecting_variables=('n',))
-        AR = AsymptoticRing('SR^n * n^QQ', SR_without_n)
-=======
     elif output_format == ACSVSettings.Output.ASYMPTOTIC:
         AR = AsymptoticRing("QQbar^n * n^QQ", QQbar)
->>>>>>> eb199f75
         n = AR.gen()
         result = sum(
             [  # bug in AsymptoticRing requires splitting out modulus manually
