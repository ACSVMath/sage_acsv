r"""Functions for determining asymptotics of the coefficients
of multivariate rational functions.


The following examples illustrate some typical use cases. We
first import relevant functions and define the required
symbolic variables:

::

    sage: from sage_acsv import diagonal_asymptotics_combinatorial, get_expansion_terms
    sage: var('w x y z')
    (w, x, y, z)

The asymptotic expansion for the sequence of central binomial
coefficients, `\binom{2n}{n}`, generated along the `(1, 1)`-diagonal
of `F(x, y) = \frac{1}{1 - x - y}` is computed by

::

    sage: diagonal_asymptotics_combinatorial(1 / (1 - x - y))
    1/sqrt(pi)*4^n*n^(-1/2) + O(4^n*n^(-3/2))

The precision of the expansion can be controlled by the
``expansion_precision`` keyword argument::

    sage: diagonal_asymptotics_combinatorial(1 / (1 - x - y), expansion_precision=4)
    1/sqrt(pi)*4^n*n^(-1/2) - 1/8/sqrt(pi)*4^n*n^(-3/2) + 1/128/sqrt(pi)*4^n*n^(-5/2) + 5/1024/sqrt(pi)*4^n*n^(-7/2) + O(4^n*n^(-9/2))

::

    sage: F1 = (2*y^2 - x)/(x + y - 1)
    sage: diagonal_asymptotics_combinatorial(F1, expansion_precision=3)
    1/4/sqrt(pi)*4^n*n^(-3/2) + 3/32/sqrt(pi)*4^n*n^(-5/2) + O(4^n*n^(-7/2))

::

    sage: F2 = (1+x)*(1+y)/(1-w*x*y*(x+y+1/x+1/y))
    sage: diagonal_asymptotics_combinatorial(F2, expansion_precision=3)
    4/pi*4^n*n^(-1) - 6/pi*4^n*n^(-2) + 1/pi*4^n*n^(-3)*(e^(I*arg(-1)))^n + 19/2/pi*4^n*n^(-3) + O(4^n*n^(-4))

The following example comes from Apéry's proof concerning the
irrationality of `\zeta(3)`.

::

    sage: F3 = 1/(1 - w*(1 + x)*(1 + y)*(1 + z)*(x*y*z + y*z + y + z + 1))
    sage: apery_expansion = diagonal_asymptotics_combinatorial(F3, expansion_precision=2); apery_expansion
    1.225275868941647?/pi^(3/2)*33.97056274847714?^n*n^(-3/2) - 0.5128314911970734?/pi^(3/2)*33.97056274847714?^n*n^(-5/2) + O(33.97056274847714?^n*n^(-7/2))

While the representation might suggest otherwise, the numerical
constants in the expansion are not approximations, but in fact
explicitly known algebraic numbers. We can use the
:func:`.get_expansion_terms` function to inspect them closer:

::

    sage: coefs = get_expansion_terms(apery_expansion); coefs
    [Term(coefficient=1.225275868941647?, pi_factor=pi^(-3/2), base=33.97056274847714?, power=-3/2),
     Term(coefficient=-0.5128314911970734?, pi_factor=pi^(-3/2), base=33.97056274847714?, power=-5/2)]
    sage: coefs[0].coefficient.radical_expression()
    1/4*sqrt(17/2*sqrt(2) + 12)
    sage: coefs[0].base.radical_expression()
    12*sqrt(2) + 17

::

    sage: F4 = -1/(1 - (1 - x - y)*(20 - x - 40*y))
    sage: diagonal_asymptotics_combinatorial(F4, expansion_precision=2)
    0.09677555757474702?/sqrt(pi)*5.884442204019508?^n*n^(-1/2) + 0.002581950724843528?/sqrt(pi)*5.884442204019508?^n*n^(-3/2) + O(5.884442204019508?^n*n^(-5/2))

The package raises an exception if it detects that some of the
requirements are not met:

::

    sage: F5 = 1/(x^4*y + x^3*y + x^2*y + x*y - 1)
    sage: diagonal_asymptotics_combinatorial(F5)
    Traceback (most recent call last):
    ...
    ACSVException: No smooth minimal critical points found.

::

    sage: F6 = 1/((-x + 1)^4 - x*y*(x^3 + x^2*y - x^2 - x + 1))
    sage: diagonal_asymptotics_combinatorial(F6)  # long time
    Traceback (most recent call last):
    ...
    ACSVException: No contributing points found.

Here is the asymptotic growth of the Delannoy numbers:

::

    sage: F7 = 1/(1 - x - y - x*y)
    sage: diagonal_asymptotics_combinatorial(F7)
    1.015051765128218?/sqrt(pi)*5.828427124746190?^n*n^(-1/2) + O(5.828427124746190?^n*n^(-3/2))

::

    sage: F8 = 1/(1 - x^7)
    sage: diagonal_asymptotics_combinatorial(F8)
    1/7 + 1/7*(e^(I*arg(-0.2225209339563144? + 0.9749279121818236?*I)))^n + 1/7*(e^(I*arg(-0.2225209339563144? - 0.9749279121818236?*I)))^n + 1/7*(e^(I*arg(-0.9009688679024191? + 0.4338837391175581?*I)))^n + 1/7*(e^(I*arg(-0.9009688679024191? - 0.4338837391175581?*I)))^n + 1/7*(e^(I*arg(0.6234898018587335? + 0.7818314824680299?*I)))^n + 1/7*(e^(I*arg(0.6234898018587335? - 0.7818314824680299?*I)))^n + O(n^(-1))

This example is for a generating function whose singularities have
very close moduli:

::

    sage: F9 = 1/(8 - 17*x^3 - 9*x^2 + 7*x)
    sage: diagonal_asymptotics_combinatorial(F9, return_points=True)
    (0.03396226416457560?*1.285654384750451?^n + O(1.285654384750451?^n*n^(-1)),
     [[0.7778140158516262?]])

"""

from copy import copy

from sage.all import AA, PolynomialRing, QQ, QQbar, SR, DifferentialWeylAlgebra, Ideal
from sage.all import (
    gcd,
    prod,
    pi,
    matrix,
    exp,
    log,
    I,
    factorial,
    srange,
    shuffle,
    vector,
    sqrt
)

from sage_acsv.kronecker import _kronecker_representation
from sage_acsv.helpers import (
    ACSVException,
    is_contributing,
    compute_newton_series,
    compute_newton_series_general,
    rational_function_reduce,
    compute_hessian,
    compute_implicit_hessian,
    collapse_zero_part,
)
from sage_acsv.debug import Timer, acsv_logger
from sage_acsv.settings import ACSVSettings
from sage_acsv.whitney import whitney_stratification
from sage_acsv.macaulay2 import compute_primary_decomposition, compute_saturation


# we need to monkeypatch a function from the asymptotics module such that creating
# asymptotic expansions over QQbar is possible. this should be removed once the
# upstream issue is resolved.

import sage.rings.asymptotic.misc as asy_misc

from sage.rings.integer_ring import ZZ

strip_symbolic_original = asy_misc.strip_symbolic


def strip_symbolic(expression):
    expression = strip_symbolic_original(expression)
    if expression in ZZ:
        expression = ZZ(expression)
    return expression


asy_misc.strip_symbolic = strip_symbolic


def _diagonal_asymptotics_combinatorial_smooth(
    G,
    H,
    r=None,
    linear_form=None,
    expansion_precision=1,
    return_points=False,
    output_format=None,
    as_symbolic=False,
):
    r"""Asymptotics in a given direction `r` of the multivariate rational
    function `F = G/H` when the singular variety of `F` is smooth.

    The function is assumed to have a combinatorial expansion.

    INPUT:

    * ``G`` -- The numerator of the rational function ``F``.
    * ``H`` -- The denominator of the rational function ``F``.
    * ``r`` -- (Optional) A vector of positive algebraic numbers (generally integers),
      one entry per variable of `F`. Defaults to the appropriate vector of
      all 1's if not specified.
    * ``linear_form`` -- (Optional) A linear combination of the input
      variables that separates the critical point solutions.
    * ``expansion_precision`` -- (Optional) A positive integer value. This is the number
      of terms to compute in the asymptotic expansion. Defaults to 1, which
      only computes the leading term.
    * ``return_points`` -- (Optional) If ``True``, also returns the coordinates of
      minimal critical points. By default ``False``.
    * ``output_format`` -- (Optional) A string or :class:`.ACSVSettings.Output`
      specifying the way the asymptotic growth is returned. Allowed values
      currently are:
      - ``"tuple"``: the growth is returned as a list of
        tuples of the form ``(a, n^b, pi^c, d)`` such that the `r`-diagonal of `F`
        is the sum of ``a^n n^b pi^c d + O(a^n n^{b-1})`` over these tuples.
      - ``"symbolic"``: the growth is returned as an expression from the symbolic
        ring ``SR`` in the variable ``n``.
      - ``"asymptotic"``: the growth is returned as an expression from an appropriate
        ``AsymptoticRing`` in the variable ``n``.
      - ``None``: the default, which uses the default set for
        :class:`.ACSVSettings.Output` itself via
        :meth:`.ACSVSettings.set_default_output_format`. The default behavior
        is asymptotic output.
    * ``as_symbolic`` -- (Optional) deprecated in favor of the equivalent
      ``output_format="symbolic"``. Will be removed in a future release.

    OUTPUT:

    A representation of the asymptotic behavior of the coefficient sequence,
    either as a list of tuples, or as a symbolic expression.

    See also:

    - :func:`.diagonal_asymptotics_combinatorial`

    TESTS:

    Check that passing a non-supported ``output_format`` errors out::

        sage: from sage_acsv import diagonal_asymptotics_combinatorial
        sage: var('x y')
        (x, y)
        sage: diagonal_asymptotics_combinatorial(1/(1 - x - y), output_format='hello world')  # indirect doctest
        Traceback (most recent call last):
        ...
        ValueError: 'hello world' is not a valid OutputFormat
        sage: diagonal_asymptotics_combinatorial(1/(1 - x - y), output_format=42)  # indirect doctest
        Traceback (most recent call last):
        ...
        ValueError: 42 is not a valid OutputFormat

    """
    # Initialize variables
    vs = list(H.variables())

    t, lambda_, u_ = PolynomialRing(QQ, "t, lambda_, u_").gens()
    expanded_R = PolynomialRing(QQ, len(vs) + 3, vs + [t, lambda_, u_])

    vs = [expanded_R(v) for v in vs]
    t, lambda_, u_ = expanded_R(t), expanded_R(lambda_), expanded_R(u_)
    vsT = vs + [t, lambda_]

    d = len(vs)
    rd = r[-1]

    # Make sure G and H are coprime, and that H does not vanish at 0
    G, H = expanded_R(G), expanded_R(H)
    if H.subs({v: 0 for v in H.variables()}) == 0:
        raise ValueError("Denominator vanishes at 0.")

    # In case form doesn't separate, we want to try again
    for _ in range(ACSVSettings.MAX_MIN_CRIT_RETRIES):
        try:
            # Find minimal critical points in Kronecker Representation
            min_crit_pts = contributing_points_combinatorial_smooth(
                G, H, vs, r=r, linear_form=linear_form
            )
            break
        except Exception as e:
            if isinstance(e, ACSVException) and e.retry:
                acsv_logger.info(
                    "Randomly generated linear form was not suitable, "
                    f"encountered error: {e}\nRetrying..."
                )
                continue
            else:
                raise e
    else:
        return

    timer = Timer()

    # Find det(zH_z Hess) where Hess is the Hessian of z_1...z_n * log(g(z_1, ..., z_n))
    Det = compute_hessian(H, vsT[0:-2], r).determinant()

    # Find exponential growth
    T = prod([SR(vs[i]) ** r[i] for i in range(d)])

    # Find constants appearing in asymptotics in terms of original variables
    B = SR(1 / Det / rd ** (d - 1) / 2 ** (d - 1))
    C = SR(1 / T)

    # Compute constants at contributing singularities
    n = SR.var("n")
    asm_quantities = []
    for cp in min_crit_pts:
        subs_dict = {SR(v): V for (v, V) in zip(vs, cp)}
        expansion = sum(
            [
                term / (rd * n) ** (term_order)
                for term_order, term in enumerate(
                    _general_term_asymptotics_smooth(G, H, r, vs, cp, expansion_precision)
                )
            ]
        )
        B_sub = B.subs(subs_dict)
        C_sub = C.subs(subs_dict)
        try:
            B_sub = QQbar(B_sub)
            C_sub = QQbar(C_sub)
        except (ValueError, TypeError):
            pass
        asm_quantities.append([expansion, B_sub, C_sub])

    n = SR.var("n")
    asm_vals = [(c, QQ(1 - d) / 2, b.sqrt(), a) for (a, b, c) in asm_quantities]
    timer.checkpoint("Final Asymptotics")

    if as_symbolic:
        acsv_logger.warning(
            "The as_symbolic argument has been deprecated in favor of output_format='symbolic' "
        )
        output_format = ACSVSettings.Output.SYMBOLIC

    if output_format is None:
        output_format = ACSVSettings.get_default_output_format()
    else:
        output_format = ACSVSettings.Output(output_format)

    if output_format in (ACSVSettings.Output.TUPLE, ACSVSettings.Output.SYMBOLIC):
        n = SR.var("n")
        result = [
            (base, n**exponent, pi**exponent, constant * expansion)
            for (base, exponent, constant, expansion) in asm_vals
        ]
        if output_format == ACSVSettings.Output.SYMBOLIC:
            result = sum([a**n * b * c * d for (a, b, c, d) in result])

    elif output_format == ACSVSettings.Output.ASYMPTOTIC:
        from sage.all import AsymptoticRing

        AR = AsymptoticRing("QQbar^n * n^QQ", QQbar)
        n = AR.gen()
        result = sum(
            [  # bug in AsymptoticRing requires splitting out modulus manually
                constant
                * pi**exponent
                * abs(base) ** n
                * collapse_zero_part(base / abs(base)) ** n
                * n**exponent
                * AR(expansion)
                + (abs(base) ** n * n ** (exponent - expansion_precision)).O()
                for (base, exponent, constant, expansion) in asm_vals
            ]
        )

    else:
        raise NotImplementedError(f"Missing implementation for {output_format}")

    if return_points:
        return result, min_crit_pts

    return result


def diagonal_asy(
    F,
    r=None,
    linear_form=None,
    expansion_precision=1,
    return_points=False,
    output_format=None,
    whitney_strat=None,
    as_symbolic=False,
):
    acsv_logger.warning(
        "diagonal_asy is deprecated and will be removed in a future release. "
        "Please use diagonal_asymptotics_combinatorial (same signature) instead.",
    )
    return diagonal_asymptotics_combinatorial(
        F,
        r=r,
        linear_form=linear_form,
        expansion_precision=expansion_precision,
        return_points=return_points,
        output_format=output_format,
        whitney_strat=whitney_strat,
        as_symbolic=as_symbolic,
    )


def diagonal_asymptotics_combinatorial(
    F,
    r=None,
    linear_form=None,
    expansion_precision=1,
    return_points=False,
    output_format=None,
    whitney_strat=None,
    as_symbolic=False,
):
    r"""Asymptotic behavior of the coefficient array of a multivariate rational
    function `F` along a given direction `r`. The function is assumed to have a combinatorial expansion.

    INPUT:

    * ``F`` -- The rational function `G/H` in `d` variables. This function is
      assumed to have a combinatorial expansion.
    * ``r`` -- (Optional) A vector of length `d` of positive algebraic numbers.
      Defaults to the appropriate vector of all 1's if not specified.
    * ``linear_form`` -- (Optional) A linear combination of the input
      variables that separates the critical point solutions. Is generated
      randomly if not specified.
    * ``expansion_precision`` -- (Optional) A positive integer, the number of terms to
      compute in the asymptotic expansion. Defaults to 1, which only computes
      the leading term.
    * ``return_points`` -- (Optional) If ``True``, also returns the coordinates of
      minimal critical points. By default ``False``.
    * ``output_format`` -- (Optional) A string or
      :class:`.ACSVSettings.Output` specifying the way the asymptotic growth
      is returned. Allowed values currently are:

      - ``"tuple"``: the growth is returned as a list of
        tuples of the form ``(a, n^b, pi^c, d)`` such that the `r`-diagonal of `F`
        behaves like the sum of ``a^n n^b pi^c d + O(a^n n^{b-1})`` over these tuples.
      - ``"symbolic"``: the growth is returned as an expression from the symbolic
        ring ``SR`` in the variable ``n``.
      - ``"asymptotic"``: the growth is returned as an expression from an appropriate
        ``AsymptoticRing`` in the variable ``n``.
      - ``None``: the default, which uses the default set for
        :class:`.ACSVSettings.Output` itself via
        :meth:`.ACSVSettings.set_default_output_format`. The default behavior
        is asymptotic output.

    * ``as_symbolic`` -- deprecated in favor of the equivalent
      ``output_format="symbolic"``. Will be removed in a future release.
    * ``whitney_strat`` -- (Optional) If known / precomputed, a
      Whitney Stratification of `V(H)`. The program will not check if
      this stratification is correct. Should be a list of length ``d``, where
      the ``k``-th entry is a list of tuples of ideas generators representing
      a component of the ``k``-dimensional stratum.

    OUTPUT:

    A representation of the asymptotic behavior of the coefficient array of `F` along
    the specified direction.

    NOTE:

    The code randomly generates a linear form, which for generic rational functions
    separates the solutions of an intermediate polynomial system with high probability.
    This separation step can fail, but (assuming `F` has a finite number of critical
    points) the code can be rerun until a separating form is found.

    EXAMPLES::

        sage: from sage_acsv import diagonal_asymptotics_combinatorial
        sage: var('x, y, z, w')
        (x, y, z, w)
        sage: diagonal_asymptotics_combinatorial(1/(1-x-y))
        1/sqrt(pi)*4^n*n^(-1/2) + O(4^n*n^(-3/2))
        sage: diagonal_asymptotics_combinatorial(1/(1-(1+x)*y), r = [1,2], return_points=True)
        (1/sqrt(pi)*4^n*n^(-1/2) + O(4^n*n^(-3/2)), [[1, 1/2]])
        sage: diagonal_asymptotics_combinatorial(1/(1-(x+y+z)+(3/4)*x*y*z), output_format="symbolic")
        0.840484893481498?*24.68093482214177?^n/(pi*n)
        sage: diagonal_asymptotics_combinatorial(1/(1-(x+y+z)+(3/4)*x*y*z))
        0.840484893481498?/pi*24.68093482214177?^n*n^(-1) + O(24.68093482214177?^n*n^(-2))
        sage: var('n')
        n
        sage: asy = diagonal_asymptotics_combinatorial(
        ....:     1/(1 - w*(1 + x)*(1 + y)*(1 + z)*(x*y*z + y*z + y + z + 1)),
        ....:     output_format="tuple",
        ....: )
        sage: sum([
        ....:      a.radical_expression()^n * b * c * QQbar(d).radical_expression()
        ....:      for (a, b, c, d) in asy
        ....: ])
        1/4*(12*sqrt(2) + 17)^n*sqrt(17/2*sqrt(2) + 12)/(pi^(3/2)*n^(3/2))

    Not specifying any ``output_format`` falls back to the default asymptotic
    representation::

        sage: diagonal_asymptotics_combinatorial(1/(1 - 2*x))
        2^n + O(2^n*n^(-1))
        sage: diagonal_asymptotics_combinatorial(1/(1 - 2*x), output_format="tuple")
        [(2, 1, 1, 1)]

    Passing ``"symbolic"`` lets the function return an element of the
    symbolic ring in the variable ``n`` that describes the asymptotic growth::

        sage: growth = diagonal_asymptotics_combinatorial(1/(1 - 2*x), output_format="symbolic"); growth
        2^n
        sage: growth.parent()
        Symbolic Ring

    The argument ``"asymptotic"`` constructs an asymptotic expansion over
    an appropriate ``AsymptoticRing`` in the variable ``n``, including the
    appropriate error term::

        sage: assume(SR.an_element() > 0)  # required to make coercions involving SR work properly
        sage: growth = diagonal_asymptotics_combinatorial(1/(1 - x - y), output_format="asymptotic"); growth
        1/sqrt(pi)*4^n*n^(-1/2) + O(4^n*n^(-3/2))
        sage: growth.parent()
        Asymptotic Ring <(Algebraic Real Field)^n * n^QQ * (Arg_(Algebraic Field))^n> over Symbolic Ring

    Increasing the precision of the expansion returns an expansion with more terms
    (works for all available output formats)::

        sage: diagonal_asymptotics_combinatorial(1/(1 - x - y), expansion_precision=3, output_format="asymptotic")
        1/sqrt(pi)*4^n*n^(-1/2) - 1/8/sqrt(pi)*4^n*n^(-3/2) + 1/128/sqrt(pi)*4^n*n^(-5/2)
        + O(4^n*n^(-7/2))

    The direction of the diagonal, `r`, defaults to the standard diagonal (i.e., the
    vector of all 1's) if not specified. It also supports passing non-integer values,
    notably rational numbers::

        sage: diagonal_asymptotics_combinatorial(1/(1 - x - y), r=(1, 17/42), output_format="symbolic")
        1.317305628032865?*2.324541507270374?^n/(sqrt(pi)*sqrt(n))

    and even algebraic numbers (note, however, that the performance for complicated
    algebraic numbers is significantly degraded)::

        sage: diagonal_asymptotics_combinatorial(1/(1 - x - y), r=(sqrt(2), 1))
        0.9238795325112868?/sqrt(pi)*(2.414213562373095?/0.5857864376269049?^1.414213562373095?)^n*n^(-1/2) + O((2.414213562373095?/0.5857864376269049?^1.414213562373095?)^n*n^(-3/2))

    ::

        sage: diagonal_asymptotics_combinatorial(1/(1 - x - y*x^2), r=(1, 1/2 - 1/2*sqrt(1/5)), output_format="asymptotic")
        1.710862642974252?/sqrt(pi)*1.618033988749895?^n*n^(-1/2)
        + O(1.618033988749895?^n*n^(-3/2))

    The function times individual steps of the algorithm, timings can
    be displayed by increasing the printed verbosity level of our debug logger::

        sage: import logging
        sage: from sage_acsv import ACSVSettings
        sage: ACSVSettings.set_logging_level(logging.INFO)
        sage: diagonal_asymptotics_combinatorial(1/(1 - x - y))
        INFO:sage_acsv:... Executed Kronecker in ... seconds.
        INFO:sage_acsv:... Executed Minimal Points in ... seconds.
        INFO:sage_acsv:... Executed Final Asymptotics in ... seconds.
        1/sqrt(pi)*4^n*n^(-1/2) + O(4^n*n^(-3/2))
        sage: ACSVSettings.set_logging_level(logging.WARNING)

    Extraction of coefficient asymptotics even works in cases where the singular variety of `F`
    is not smooth but is the transverse union of smooth varieties::

        sage: diagonal_asymptotics_combinatorial(1/((1-(2*x+y)/3)*(1-(3*x+y)/4)), r = [17/24, 7/24], output_format = 'asymptotic')
        12 + O(n^(-1))

        sage: diagonal_asymptotics_combinatorial(1/((1-(2*x+y)/3)*(1-(3*x+y)/4)), r = [17/24, 7/24], output_format = 'asymptotic')
        12 + O(n^(-1))
        sage: G = (1+x)*(1-x*y^2+x^2)
        sage: H = (1-z*(1+x^2+x*y^2))*(1-y)*(1+x^2)
        sage: strat = [
        ....:     [(1-z*(1+x^2+x*y^2), 1-y, 1+x^2)],
        ....:     [(1-z*(1+x^2+x*y^2), 1-y),(1-z*(1+x^2+x*y^2), 1+x^2),(1-y,1+x^2)],
        ....:     [(H,)],
        ....: ]
        sage: diagonal_asymptotics_combinatorial(G/H, r = [1,1,1], output_format = 'asymptotic', whitney_strat = strat)
        0.866025403784439?/sqrt(pi)*3^n*n^(-1/2) + O(3^n*n^(-3/2))
        sage: diagonal_asymptotics_combinatorial(G/H, r = [1,1,1], output_format = 'asymptotic', whitney_strat = strat, expansion_precision = 2)
        3^n*(-1.136658342467076?/n + 0.866025403784439?)/(sqrt(pi)*sqrt(n))

    TESTS:

    Check that the workaround for the AsymptoticRing swallowing
    the modulus works as intended::

        sage: diagonal_asymptotics_combinatorial(1/(1 - x^4 - y^4))  # long time
        1/2/sqrt(pi)*1.414213562373095?^n*n^(-1/2) + 1/2/sqrt(pi)*1.414213562373095?^n*n^(-1/2)*(e^(I*arg(-1)))^n + 1/2/sqrt(pi)*1.414213562373095?^n*n^(-1/2)*(e^(I*arg(-I)))^n + 1/2/sqrt(pi)*1.414213562373095?^n*n^(-1/2)*(e^(I*arg(I)))^n + O(1.414213562373095?^n*n^(-3/2))

    Check that there are no prohibited variable names::

        sage: var('n t u_')
        (n, t, u_)
        sage: diagonal_asymptotics_combinatorial(1/(1 - n - t - u_))
        0.866025403784439?/pi*27^n*n^(-1) + O(27^n*n^(-2))

    """
    G, H, variable_map = _prepare_symbolic_fraction(F)
    vs = list(variable_map.values())

    if whitney_strat is not None:
        whitney_strat = [
            [
                tuple(SR(gen).subs(variable_map) for gen in component)
                for component in stratum
            ]
            for stratum in whitney_strat
        ]
    if linear_form is not None:
        linear_form = SR(linear_form).subs(variable_map)

    if r is None:
        n = len(H.variables())
        r = [1 for _ in range(n)]

    try:
        r = [QQ(ri) for ri in r]
    except (ValueError, TypeError):
        r = [AA(ri) for ri in r]

    R = PolynomialRing(QQ, vs, len(vs))
    H_sing = Ideal([R(H)] + [R(H.derivative(v)) for v in vs])
    if H_sing.dimension() < 0:
        return _diagonal_asymptotics_combinatorial_smooth(
            G,
            H,
            r=r,
            linear_form=linear_form,
            expansion_precision=expansion_precision,
            return_points=return_points,
            output_format=output_format,
            as_symbolic=as_symbolic,
        )

    t, lambda_, u_ = PolynomialRing(QQ, "t, lambda_, u_").gens()
    expanded_R = PolynomialRing(QQ, len(vs) + 3, vs + [t, lambda_, u_])

    vs = [expanded_R(v) for v in vs]
    t, lambda_, u_ = expanded_R(t), expanded_R(lambda_), expanded_R(u_)

    d = len(vs)

    # Make sure G and H are coprime, and that H does not vanish at 0
    G, H = rational_function_reduce(G, H)
    G, H = expanded_R(G), expanded_R(H)
    if H.subs({v: 0 for v in H.variables()}) == 0:
        raise ValueError("Denominator vanishes at 0.")

    H_sf = prod([f for f, _ in H.factor()])
    # In case form doesn't separate, we want to try again
    for _ in range(ACSVSettings.MAX_MIN_CRIT_RETRIES):
        try:
            # Find minimal critical points in Kronecker Representation
            min_crit_pts = _find_contributing_points_combinatorial(
                G, H_sf, vs, r=r, linear_form=linear_form, whitney_strat=whitney_strat
            )
            break
        except Exception as e:
            if isinstance(e, ACSVException) and e.retry:
                acsv_logger.info(
                    "Randomly generated linear form was not suitable, "
                    f"encountered error: {e}\nRetrying..."
                )
                continue
            else:
                raise e
    else:
        return

    asm_quantities = []
<<<<<<< HEAD

    # Save extra H factors that the contrib point does not lie on
    # They can keep their multiplicities.
    extra_factors = []
=======
    # Store copy of vs and r in case order changes due to parametrization
    vs_copy, r_copy = copy(vs), copy(r)
>>>>>>> 5b4baadf
    for cp in min_crit_pts:
        vs, r = copy(vs_copy), copy(r_copy)
        # Step 1: Determine if pt is a transverse multiple point of H, and compute the factorization
        # for now, we'll just try to factor it in the polynomial ring
        R = PolynomialRing(QQbar, len(vs), vs)
        G = R(SR(G))
        H = R(SR(H))
        vs = [R(SR(v)) for v in vs]
        subs_dict = {vs[i]: cp[i] for i in range(d)}
        poly_factors = H.factor()
        unit = poly_factors.unit()
        factors = []
        multiplicities = []
        for factor, multiplicity in poly_factors:
            const = factor.coefficients()[-1]
            unit *= const**multiplicity
            factor /= const
            if factor.subs(subs_dict) != 0:
                extra_factors.append(factor**multiplicity)
                continue
            factors.append(factor)
            multiplicities.append(multiplicity)
        s = len(factors)
        normals = matrix(
            [[f.derivative(v).subs(subs_dict) for v in vs] for f in factors]
        )
        if normals.rank() < s:
            raise ACSVException(
                "Not a transverse intersection. Cannot deal with this case."
            )

        # Step 2: Find the locally parametrizing coordinates of the point pt
        # Since we have d variables and s factors, there should be d-s of these parametrizing coordinates
        # We will try to parametrize with the first d-s coordinates, shuffling the vs and r if it doesn't work
        for _ in range(s**2):
            Jac = matrix(
                [
                    [(v * Q.derivative(v)).subs(subs_dict) for v in vs[d - s :]]
                    for Q in factors
                ]
            )
            if Jac.determinant() != 0:
                break

            acsv_logger.info("Variables do not parametrize, shuffling")
            vs_r_cp = list(zip(vs, r, cp))
            shuffle(vs_r_cp)  # shuffle mutates the list
            vs, r, cp = zip(*vs_r_cp)
        else:
            raise ACSVException("Cannot find parametrizing set.")

        # Step 3: Compute the gamma matrix as defined in 9.10
        Gamma = matrix(
            [[(v * Q.derivative(v)).subs(subs_dict) for v in vs] for Q in factors]
            + [
                [v.subs(subs_dict) if vs.index(v) == i else 0 for i in range(d)]
                for v in vs[: d - s]
            ]
        )

        # Some constants appearing for higher order singularities
        mult_fac = prod([factorial(m - 1) for m in multiplicities])
        r_gamma_inv = prod(
            x ** (multiplicities[i] - 1)
            for i, x in enumerate(list(vector(r) * Gamma.inverse())[:s])
        )
        # If cp lies on a single smooth component, we can compute asymptotics like in the smooth case
        if s == 1 and sum(multiplicities) == 1:
            n = SR.var("n")
            expansion = sum(
                term / (r[-1] * n) ** (term_order)
                for term_order, term in enumerate(
                    _general_term_asymptotics_smooth(G, H, r, vs, cp, expansion_precision)
                )
            )
            Det = compute_hessian(H, vs, r).determinant()
            B = SR(1 / Det.subs(subs_dict) / r[-1] ** (d - 1) / 2 ** (d - 1))
        elif all([p==1 for p in multiplicities]) and s != d:
            Qw = compute_implicit_hessian(factors, vs, r, subs=subs_dict)
            n = SR.var("n")
            expansion = sum(
                term/n ** term_order
                for term_order, term in enumerate(
                    _general_term_asymptotics(G, factors, extra_factors, r, vs, cp, expansion_precision)
                )
            )/unit
            B = SR(
                    1
                    / Qw.determinant()
                    / 2 ** (d - s)
                )
        else:
            # Higher order expansions not currently supported for non-smooth critical points
            if expansion_precision > 1:
                acsv_logger.warning(
                    "Higher order expansions are not supported for non-simple poles. Defaulting to expansion_precision 1."
                )
            # For non-complete intersections, we must compute the parametrized Hessian matrix
            if s != d:
                Qw = compute_implicit_hessian(factors, vs, r, subs=subs_dict)
<<<<<<< HEAD
                expansion = SR(
                    G.subs(subs_dict) * abs(prod([v for v in vs[: d - s]]).subs(subs_dict))
                    / abs(Gamma.determinant()) 
                    / unit / R(prod(extra_factors)).subs(subs_dict)
                )
=======
                expansion = SR(abs(prod([v for v in vs[: d - s]]).subs(subs_dict)) * G.subs(subs_dict) / abs(Gamma.determinant()) / unit)
>>>>>>> 5b4baadf
                B = SR(
                    1
                    / Qw.determinant()
                    / 2 ** (d - s)
                )
            else:
                expansion = SR(
                    G.subs(subs_dict) 
                    / unit / abs(Gamma.determinant())
                    / R(prod(extra_factors)).subs(subs_dict)
                )
                B = 1

            expansion *= (
                (-1) ** sum([m - 1 for m in multiplicities]) * r_gamma_inv / mult_fac
            )

        T = prod(SR(vs[i].subs(subs_dict)) ** r[i] for i in range(d))
        C = SR(1 / T)
        D = QQ((s - d) / 2 + sum(multiplicities) - s)
        try:
            B = QQbar(B)
            C = QQbar(C)
        except (ValueError, TypeError):
            pass

        asm_quantities.append([expansion, B, C, D, s])

    asm_vals = [(c, d, b.sqrt(), a, s) for a, b, c, d, s in asm_quantities]

    if as_symbolic:
        acsv_logger.warning(
            "The as_symbolic argument has been deprecated in favor of output_format='symbolic' "
        )
        output_format = ACSVSettings.Output.SYMBOLIC

    if output_format is None:
        output_format = ACSVSettings.get_default_output_format()
    else:
        output_format = ACSVSettings.Output(output_format)

    if output_format in (ACSVSettings.Output.TUPLE, ACSVSettings.Output.SYMBOLIC):
        n = SR.var("n")
        result = [
            (base, n**exponent, (pi ** (s - d)).sqrt(), constant * expansion)
            for (base, exponent, constant, expansion, s) in asm_vals
        ]
        if output_format == ACSVSettings.Output.SYMBOLIC:
            result = sum([a**n * b * c * d for (a, b, c, d) in result])

    elif output_format == ACSVSettings.Output.ASYMPTOTIC:
        from sage.all import AsymptoticRing

        AR = AsymptoticRing("QQbar^n * n^QQ", QQbar)
        n = AR.gen()
        result = sum(
            [  # bug in AsymptoticRing requires splitting out modulus manually
                constant
                * (pi ** (s - d)).sqrt()
                * abs(base) ** n
                * collapse_zero_part(base / abs(base)) ** n
                * n**exponent
                * AR(expansion)
                + (abs(base) ** n * n ** (exponent - expansion_precision)).O()
                for (base, exponent, constant, expansion, s) in asm_vals
            ]
        )

    else:
        raise NotImplementedError(f"Missing implementation for {output_format}")

    if return_points:
        return result, min_crit_pts

    return result


def _general_term_asymptotics_smooth(G, H, r, vs, cp, expansion_precision):
    r"""
    Compute coefficients of general (not necessarily leading) terms of
    the asymptotic expansion for a given critical
    point of a rational combinatorial multivariate rational function lying on a smooth point of `V(H)`.

    Typically, this function is called as a subroutine of :func:`.diagonal_asymptotics_combinatorial`.

    INPUT:

    * ``G, H`` -- Coprime polynomials with `F = G/H`.
    * ``vs`` -- Tuple of variables occurring in `G` and `H`.
    * ``r`` -- The direction. A length `d` vector of positive algebraic numbers (usually
      integers).
    * ``cp`` -- A minimal critical point of `F` with coordinates specified in the
      same order as in ``vs``.
    * ``expansion_precision`` -- A positive integer value. This is the number of terms
      for which to compute coefficients in the asymptotic expansion.

    OUTPUT:

    List of coefficients of the asymptotic expansion.

    EXAMPLES::

        sage: from sage_acsv.asymptotics import _general_term_asymptotics_smooth
        sage: R.<x, y, z> = QQ[]
        sage: _general_term_asymptotics_smooth(1, 1 - x - y, [1, 1], [x, y], [1/2, 1/2], 5)
        [2, -1/4, 1/64, 5/512, -21/16384]
        sage: _general_term_asymptotics_smooth(1, 1 - x - y - z, [1, 1, 1], [x, y, z], [1/3, 1/3, 1/3], 4)
        [3, -2/3, 2/27, 14/729]
    """

    if expansion_precision == 1:
        A = SR(-G / vs[-1] / H.derivative(vs[-1]))
        subs_dict = {SR(v): V for (v, V) in zip(vs, cp)}
        return [A.subs(subs_dict)]

    # Convert everything to field of algebraic numbers
    d = len(vs)
    R = PolynomialRing(QQbar, vs)
    vs = R.gens()
    vd = vs[-1]
    tvars = SR.var("t", d - 1)
    G, H = R(SR(G)), R(SR(H))

    cp = {v: V for (v, V) in zip(vs, cp)}

    W = DifferentialWeylAlgebra(PolynomialRing(QQbar, tvars))
    TR = QQbar[[tvars]]
    T = TR.gens()
    tvars = T
    D = list(W.differentials())

    # Function to apply differential operator dop on function f
    def eval_op(dop, f):
        if len(f.parent().gens()) == 1:
            return sum(
                prod([factorial(k) for k in E[0][1]]) * E[1] * f[E[0][1][0]]
                for E in dop
            )
        else:
            return sum(
                [prod([factorial(k) for k in E[0][1]]) * E[1] * f[E[0][1]] for E in dop]
            )

    Hess = compute_hessian(H, vs, r, cp)
    Hessinv = Hess.inverse()
    v = matrix(W, [D[: d - 1]])
    Epsilon = -(v * Hessinv.change_ring(W) * v.transpose())[0, 0]

    # P and PsiTilde only need to be computed to order 2M
    N = 2 * expansion_precision + 1

    # Find series expansion of function g given implicitly by
    # H(w_1, ..., w_{d-1}, g(w_1, ..., w_{d-1})) = 0 up to needed order
    g = compute_newton_series(H.subs({v: v + cp[v] for v in vs}), vs, N)
    g = g.subs({v: v - cp[v] for v in vs}) + cp[vd]

    # Polar change of coordinates
    tsubs = {v: cp[v] * exp(I * t).add_bigoh(N) for v, t in zip(vs, tvars)}
    tsubs[vd] = g.subs(tsubs)

    # Compute PsiTilde up to needed order
    psi = log(g.subs(tsubs) / g.subs(cp)).add_bigoh(N)
    psi += I * sum([r[k] * tvars[k] for k in range(d - 1)]) / r[-1]
    v = matrix(TR, [tvars[k] for k in range(d - 1)])
    psiTilde = psi - (v * Hess * v.transpose())[0, 0] / 2
    PsiSeries = psiTilde.truncate(N)

    # Compute series expansion of P = -G/(g*H_{z_d}) up to needed order
    P_num = -G.subs(tsubs).add_bigoh(N)
    P_denom = (g * H.derivative(vd)).subs(tsubs).add_bigoh(N)
    PSeries = (P_num / P_denom).truncate(N)

    if len(tvars) > 1:
        PsiSeries = PsiSeries.polynomial()
        PSeries = PSeries.polynomial()

    # Precompute products used for asymptotics
    EE = [Epsilon**k for k in range(3 * expansion_precision - 2)]
    PP = [PSeries]
    for k in range(1, 2 * expansion_precision - 1):
        PP.append(PP[k - 1] * PsiSeries)

    # Function to compute constants appearing in asymptotic expansion
    def constants_clj(ell, j):
        extra_contrib = (-1) ** j / (
            2 ** (ell + j) * factorial(ell) * factorial(ell + j)
        )
        return extra_contrib * eval_op(EE[ell + j], PP[ell])

    res = [
        sum([constants_clj(ell, j) for ell in srange(2 * j + 1)])
        for j in srange(expansion_precision)
    ]
    try:
        for i in range(len(res)):
            if res[i].imag() == 0:
                res[i] = AA(res[i])
    except (TypeError, ValueError, NotImplementedError):
        pass

    return res

def _general_term_asymptotics(G, Hs, Hs_ext, r, vs, cp, expansion_precision):
    r"""
    Compute coefficients of general (not necessarily leading) terms of
    the asymptotic expansion for a given critical
    point of a rational combinatorial multivariate rational function.

    Typically, this function is called as a subroutine of :func:`.diagonal_asymptotics_combinatorial`.

    INPUT:

    * ``G`` -- A polynomial in `vs`.
    * ``Hs`` -- A list of polynomials in `vs` such that `[G,Hs]` have no pairwise common factors.
    * ``vs`` -- Tuple of variables occurring in `G` and `Hs`.
    * ``r`` -- The direction. A length `d` vector of positive algebraic numbers (usually
      integers).
    * ``cp`` -- A minimal critical point of `F` with coordinates specified in the
      same order as in ``vs``.
    * ``expansion_precision`` -- A positive integer value. This is the number of terms
      for which to compute coefficients in the asymptotic expansion.

    OUTPUT:

    List of coefficients of the asymptotic expansion.

    EXAMPLES::

        sage: from sage_acsv.asymptotics import _general_term_asymptotics
        sage: R.<x, y, z> = QQ[]
        sage: _general_term_asymptotics(1, [1 - x - y], [], [1, 1], [x, y], [1/2, 1/2], 5)
        [2, -1/4, 1/64, 5/512, -21/16384]
        sage: _general_term_asymptotics(1, [1 - x - y], [1-y], [1, 1], [x, y], [1/2, 1/2], 5)
        [4, -1/2, 1/32, 5/256, -21/8192]
        sage: _general_term_asymptotics(1, [1-x-2*y-z, 1-2*x-y-z], [], [1, 1, 1], [x, y, z], [2/9, 2/9, 1/3], 5)
        [-27/2, 57/16, -1081/768, 106795/165888, -15808177/47775744]
        sage: _general_term_asymptotics(1, [1-x-2*y-z, 1-2*x-y-z], [1-x/2-y/2-z/2], [1, 1, 1], [x, y,z], [2/9, 2/9, 1/3], 3)
        [243/11, -70497/10648, 57642411/20614528]
    """

    d = len(vs)
    s = len(Hs)
    R = PolynomialRing(QQbar, vs)
    vs = R.gens()
    tvars = SR.var("t", d - s)
    G, Hs, Hs_ext = R(SR(G)), [R(SR(H)) for H in Hs], [R(SR(H)) for H in Hs_ext]
    subs_dict = {vs[i]: cp[i] for i in range(d)}

    # Step 3: Compute the gamma matrix as defined in 9.10
    Gamma = matrix(
        [[(v * Q.derivative(v)) for v in vs] for Q in Hs]
        + [
            [v if vs.index(v) == i else 0 for i in range(d)]
            for v in vs[: d - s]
        ]
    )

    # Directly compute leading term
    if expansion_precision == 1:
        # If cp lies on a single smooth component, we can compute asymptotics like in the smooth case
        if s == 1:
            return _general_term_asymptotics_smooth(G, prod(Hs+Hs_ext), r, vs, cp, expansion_precision)
        else:
            return [
                SR(G.subs(subs_dict) * abs(prod([v for v in vs[: d - s]]).subs(subs_dict)) 
                   / abs(Gamma.determinant().subs(subs_dict)))
                   / prod(Hs_ext).subs(subs_dict)
            ]

    W = DifferentialWeylAlgebra(PolynomialRing(QQbar, tvars))
    TR = QQbar[[tvars]]
    T = TR.gens()
    tvars = T
    D = list(W.differentials())

    # Function to apply differential operator dop on function f
    def eval_op(dop, f):
        if len(f.parent().gens()) == 1:
            return sum(
                prod([factorial(k) for k in E[0][1]]) * E[1] * f[E[0][1][0]]
                for E in dop
            )
        else:
            return sum(
                [prod([factorial(k) for k in E[0][1]]) * E[1] * f[E[0][1]] for E in dop]
            )

    Hess = compute_implicit_hessian(Hs, vs, r, subs_dict)
    Hessinv = Hess.inverse()
    v = matrix(W, [D[: d - s]])
    Epsilon = -(v * Hessinv.change_ring(W) * v.transpose())[0, 0]

    # P and PsiTilde only need to be computed to order 2M
    N = 2 * expansion_precision + 1

    # Find series expansion of function g given implicitly by
    # H(w_1, ..., w_{d-s}, g_{d-s+1}, ..., g_{d}) = 0 up to needed order
    Hs_shift = [H.subs({v: v + subs_dict[v] for v in vs}) for H in Hs]
    gs = [g.subs({v: v-subs_dict[v] for v in vs}) + subs_dict[vs[d-s+i]] for i, g in enumerate(compute_newton_series_general(Hs_shift, vs, N))]
    #print("gs:", gs)
    #print(vs)
    #for H in Hs:
    #    print("-------")
    #    print(H)
    #    print(H.subs({vs[d-s+j]:gs[j] for j in range(s)}))
    #    print(H.subs({vs[d-s+j]:gs[j] for j in range(s)}).subs(subs_dict))
    #    print()

    # Polar change of coordinates
    tsubs = {v: subs_dict[v] * exp(I * t).add_bigoh(N) for v, t in zip(vs, tvars)}
    for i in range(s):
        tsubs[vs[d-s+i]] = gs[i].subs(tsubs)

    psi = sum([r[d-s+i]*log(g.subs(tsubs)/ g.subs(subs_dict)) for i, g in enumerate(gs)]).add_bigoh(N)
    psi += I * sum([r[k] * tvars[k] for k in range(d - s)])
    v = matrix(TR, [tvars[k] for k in range(d - s)])
    psiTilde = psi - (v * Hess.change_ring(TR) * v.transpose())[0, 0] / 2
    PsiSeries = psiTilde.truncate(N)

    # Compute series expansion of P = G*z_1*...*z_{d-s}/Gamma up to needed order
    P_num = (G.subs(tsubs)*prod([tsubs[v] for v in vs[:d-s]])).add_bigoh(N)
    P_denom = (prod(Hs_ext).subs(tsubs)*Gamma.determinant().subs(tsubs)).add_bigoh(N)
    PSeries = (P_num / P_denom).truncate(N)

    if len(tvars) > 1:
        PsiSeries = PsiSeries.polynomial()
        PSeries = PSeries.polynomial()

    # Precompute products used for asymptotics
    EE = [Epsilon**k for k in range(3 * expansion_precision - 2)]
    PP = [PSeries]
    for k in range(1, 2 * expansion_precision - 1):
        PP.append(PP[k - 1] * PsiSeries)

    # Function to compute constants appearing in asymptotic expansion
    def constants_clj(ell, j):
        extra_contrib = (-1) ** j / (
            2 ** (ell + j) * factorial(ell) * factorial(ell + j)
        )
        return extra_contrib * eval_op(EE[ell + j], PP[ell])

    res = [
        (-1)**s * sum([constants_clj(ell, j) for ell in srange(2 * j + 1)])
        for j in srange(expansion_precision)
    ]
    try:
        for i in range(len(res)):
            if res[i].imag() == 0:
                res[i] = AA(res[i])
    except (TypeError, ValueError, NotImplementedError):
        pass

    return res

def contributing_points_combinatorial_smooth(G, H, variables, r=None, linear_form=None):
    r"""Compute contributing points of a multivariate
    rational function `F=G/H` admitting a finite number of critical points.
    Assumes that the singular variety of `F` is smooth and the function has a combinatorial expansion.

    Typically, this function is called as a subroutine of :func:`._diagonal_asymptotics_combinatorial_smooth`.

    INPUT:

    * ``G, H`` -- Coprime polynomials with `F = G/H`.
    * ``variables`` -- List of variables of ``G`` and ``H``.
    * ``r`` -- (Optional) the direction, a vector of positive algebraic
      numbers (usually integers).
    * ``linear_form`` -- (Optional) A linear combination of the input
      variables that separates the critical point solutions.

    OUTPUT:

    List of minimal critical points of `F` in the direction `r`,
    as a list of tuples of algebraic numbers.

    NOTE:

    The code randomly generates a linear form, which for generic rational functions
    separates the solutions of an intermediate polynomial system with high probability.
    This separation step can fail, but (assuming F has a finite number of critical points)
    the code can be rerun until a separating form is found.

    EXAMPLES::

        sage: from sage_acsv import contributing_points_combinatorial_smooth
        sage: R.<x, y, w, lambda_, t, u_> = QQ[]
        sage: pts = contributing_points_combinatorial_smooth(
        ....:     1,
        ....:     1 - w*(y + x + x^2*y + x*y^2),
        ....:     [w, x, y],
        ....: )
        sage: sorted(pts)
        [[-1/4, -1, -1], [1/4, 1, 1]]
    """

    timer = Timer()
    (
        expanded_R,
        vs,
        (t, lambda_, u_),
        r,
        r_variable_values,
    ) = _prepare_expanded_polynomial_ring(variables, direction=r)

    G, H = expanded_R(G), expanded_R(H)
    vsT = vs + list(r_variable_values.keys()) + [t, lambda_]

    # Create the critical point equations system
    vsH = H.variables()
    system = [
        H_var * H.derivative(H_var) - r_var * lambda_
        for H_var, r_var in zip(H.variables(), r)
    ]
    system.extend([H, H.subs({z: z * t for z in vsH})])
    system.extend(
        [
            direction_value.minpoly().subs(direction_var)
            for direction_var, direction_value in r_variable_values.items()
        ]
    )

    # Compute the Kronecker representation of our system
    timer.checkpoint()

    P, Qs = _kronecker_representation(system, u_, vsT, linear_form)
    timer.checkpoint("Kronecker")

    Qt = Qs[-2]  # Qs ordering is H.variables() + rvars + [t, lambda_]
    Pd = P.derivative()

    # Solutions to Pt are solutions to the system where t is not 1
    one_minus_t = gcd(Pd - Qt, P)
    Pt, _ = P.quo_rem(one_minus_t)
    rts_t_zo = list(
        filter(
            lambda k: (Qt / Pd).subs(u_=k) > 0 and (Qt / Pd).subs(u_=k) < 1,
            Pt.roots(AA, multiplicities=False),
        )
    )
    non_min = [[(q / Pd).subs(u_=u) for q in Qs[0:-2]] for u in rts_t_zo]

    # Filter the real roots for minimal points with positive coords
    pos_minimals = []
    for u in one_minus_t.roots(AA, multiplicities=False):
        is_min = True
        v = [(q / Pd).subs(u_=u) for q in Qs[: len(vs)]]
        rv = {
            ri: (q / Pd).subs(u_=u)
            for (ri, q) in zip(r_variable_values, Qs[len(vs) : -2])
        }
        if any([rv[ri] != ri_value for ri, ri_value in r_variable_values.items()]):
            continue
        if any([value <= 0 for value in v[: len(vs)]]):
            continue
        for pt in non_min:
            if all([a == b for (a, b) in zip(v, pt)]):
                is_min = False
                break
        if is_min:
            pos_minimals.append(u)

    # Remove non-smooth points and points with zero coordinates (where lambda=0)
    for i in range(len(pos_minimals)):
        x = (Qs[-1] / Pd).subs(u_=pos_minimals[i])
        if x == 0:
            acsv_logger.warning(
                f"Removing critical point {pos_minimals[i]} because it either "
                "has a zero coordinate or is not smooth."
            )
            pos_minimals.pop(i)

    # Verify necessary assumptions
    if len(pos_minimals) == 0:
        raise ACSVException("No smooth minimal critical points found.")
    elif len(pos_minimals) > 1:
        raise ACSVException(
            f"More than one minimal point with positive real coordinates found: {pos_minimals}"
        )

    # Find all minimal critical points
    minCP = [(q / Pd).subs(u_=pos_minimals[0]) for q in Qs[0:-2]]
    minimals = []

    for u in one_minus_t.roots(QQbar, multiplicities=False):
        v = [(q / Pd).subs(u_=u) for q in Qs[: len(vs)]]
        rv = {
            ri: (q / Pd).subs(u_=u)
            for (ri, q) in zip(r_variable_values, Qs[len(vs) : -2])
        }
        if any([rv[r_var] != r_value for r_var, r_value in r_variable_values.items()]):
            continue
        if all([a.abs() == b.abs() for (a, b) in zip(minCP, v)]):
            minimals.append(u)

    # Get minimal point coords, and make exact if possible
    minimal_coords = [[(q / Pd).subs(u_=u) for q in Qs[: len(vs)]] for u in minimals]
    [[a.exactify() for a in b] for b in minimal_coords]

    timer.checkpoint("Minimal Points")

    return [[(q / Pd).subs(u_=u) for q in Qs[: len(vs)]] for u in minimals]


def _find_contributing_points_combinatorial(
    G,
    H,
    variables,
    r=None,
    linear_form=None,
    whitney_strat=None,
):
    r"""Compute contributing points of a combinatorial multivariate
    rational function `F=G/H` admitting a finite number of critical points where the singular variety is the transverse union of smooth varieties.

    Typically, this function is called as a subroutine of :func:`.diagonal_asymptotics_combinatorial`.

    INPUT:

    * ``G, H`` -- Coprime polynomials with ``F = G/H``
    * ``variables`` -- List of variables of ``G`` and ``H``
    * ``r`` -- (Optional) Length ``d`` vector of positive integers
    * ``linear_form`` -- (Optional) A linear combination of the input
      variables that separates the critical point solutions
    * ``whitney_strat`` -- (Optional) If known / precomputed, a
      Whitney Stratification of `V(H)`. The program will not check if
      this stratification is correct. Should be a list of length ``d``, where
      the ``k``-th entry is a list of tuples of ideas generators representing
      a component of the ``k``-dimensional stratum.

    OUTPUT:

    A list of minimal contributing points of `F` in the direction `r`.

    NOTE:

    The code randomly generates a linear form, which for generic rational functions
    separates the solutions of an intermediate polynomial system with high probability.
    This separation step can fail, but (assuming F has a finite number of critical points)
    the code can be rerun until a separating form is found.
    """
    (
        expanded_R,
        vs,
        (t, lambda_, u_),
        r,
        r_variable_values,
    ) = _prepare_expanded_polynomial_ring(variables, direction=r)
    H = expanded_R(H)
    vsT = vs + list(r_variable_values.keys()) + [t, lambda_]

    # Compute the critical point system for each stratum
    pure_H = PolynomialRing(QQ, vs)

    if whitney_strat is None:
        whitney_strat = whitney_stratification(Ideal(pure_H(H)), pure_H)
    else:
        # Cast symbolic generators for provided stratification into the correct ring
        whitney_strat = [
            prod([Ideal([pure_H(f) for f in comp]) for comp in stratum])
            for stratum in whitney_strat
        ]

    critical_point_ideals = []
    for d, stratum in enumerate(whitney_strat):
        critical_point_ideals.append([])
        for P in compute_primary_decomposition(stratum):
            c = len(vs) - d
            P_ext = P.change_ring(expanded_R)
            M = matrix([[v * f.derivative(v) for v in vs] for f in P_ext.gens()] + [r])
            # Add in min polys for the direction variables
            r_polys = [
                direction_value.minpoly().subs(direction_var)
                for direction_var, direction_value in r_variable_values.items()
            ]
            # Create ideal of expanded_R containing extended critical point equations
            cpid = P_ext + Ideal(
                M.minors(c + 1)
                + [H.subs({v: v * t for v in vs}), (prod(vs) * lambda_ - 1)]
                + r_polys
            )
            # Saturate cpid by lower dimension stratum, if d > 0
            if d > 0:
                cpid = compute_saturation(
                    cpid, whitney_strat[d - 1].change_ring(expanded_R)
                )

            critical_point_ideals[-1].append((P, cpid))

    # Final minimal critical points with positive coordinates on each stratum
    critical_points_by_stratum = {}
    pos_minimals_by_stratum = {}
    for d in reversed(range(len(critical_point_ideals))):
        ideals = critical_point_ideals[d]
        critical_points_by_stratum[d] = []
        pos_minimals_by_stratum[d] = []

        for _, ideal in ideals:
            if ideal.dimension() < 0:
                continue
            P, Qs = _kronecker_representation(ideal.gens(), u_, vsT, linear_form)

            Qt = Qs[-2]  # Qs ordering is H.variables() + rvars + [t, lambda_]
            Pd = P.derivative()

            # Solutions to Pt are solutions to the system where t is not 1
            one_minus_t = gcd(Pd - Qt, P)
            Pt, _ = P.quo_rem(one_minus_t)
            rts_t_zo = list(
                filter(
                    lambda k: (Qt / Pd).subs(u_=k) > 0 and (Qt / Pd).subs(u_=k) < 1,
                    Pt.roots(AA, multiplicities=False),
                )
            )
            non_min = [[(q / Pd).subs(u_=u) for q in Qs[0:-2]] for u in rts_t_zo]

            # Filter the real roots for minimal points with positive coords
            pos_minimals = []
            for u in one_minus_t.roots(AA, multiplicities=False):
                is_min = True
                v = [(q / Pd).subs(u_=u) for q in Qs[: len(vs)]]
                rv = {
                    ri: (q / Pd).subs(u_=u)
                    for (ri, q) in zip(r_variable_values, Qs[len(vs) : -2])
                }
                if any(
                    [rv[ri] != ri_value for ri, ri_value in r_variable_values.items()]
                ):
                    continue
                if any([value <= 0 for value in v[: len(vs)]]):
                    continue
                for pt in non_min:
                    if all([a == b for (a, b) in zip(v, pt)]):
                        is_min = False
                        break
                if is_min:
                    pos_minimals.append(u)

            pos_minimals_by_stratum[d].extend(
                [
                    [
                        collapse_zero_part(QQbar((q / Pd).subs(u_=u)))
                        for q in Qs[: len(vs)]
                    ]
                    for u in pos_minimals
                ]
            )

            # Characterize all complex critical points in each stratum
            for u in one_minus_t.roots(QQbar, multiplicities=False):
                rv = {
                    ri: (q / Pd).subs(u_=u)
                    for (ri, q) in zip(r_variable_values, Qs[len(vs) : -2])
                }
                if any(
                    rv[r_var] != r_value for r_var, r_value in r_variable_values.items()
                ):
                    continue

                w = [
                    collapse_zero_part(QQbar((q / Pd).subs(u_=u)))
                    for q in Qs[: len(vs)]
                ]
                critical_points_by_stratum[d].append(w)

    # Refine positive minimal critical points to those that are contributing
    contributing_pos_minimals = []
    all_factors = list(factor[0] for factor in H.factor())
    r = [QQbar(r_variable_values.get(ri, ri)) for ri in r]
    for d in reversed(range(len(critical_point_ideals))):
        pos_minimals = pos_minimals_by_stratum[d]
        if len(contributing_pos_minimals) > 0:
            break

        for x in pos_minimals:
            if is_contributing(vs, x, r, all_factors, len(vs) - d):
                contributing_pos_minimals.append(x)
                for i in range(d):
                    stratum = whitney_strat[i]
                    if stratum.subs(
                        {pure_H(wi): val for wi, val in zip(vs, x)}
                    ) == Ideal(pure_H(0)):
                        raise ACSVException(
                            "Non-generic direction detected - critical point {w} is contained in {dim}-dimensional stratum".format(
                                w=str(x), dim=i
                            )
                        )

    if len(contributing_pos_minimals) == 0:
        raise ACSVException("No contributing points found.")
    if len(contributing_pos_minimals) > 1:
        raise ACSVException(
            f"More than one minimal contributing point with positive real coordinates found: {contributing_pos_minimals}"
        )
    minimal = contributing_pos_minimals[0]

    # Characterize all complex contributing points
    contributing_points = []
    for d in reversed(range(len(critical_point_ideals))):
        for w in critical_points_by_stratum[d]:
            if all(
                [abs(w_i) == abs(min_i) for w_i, min_i in zip(w, minimal)]
            ) and is_contributing(vs, w, r, all_factors, len(vs) - d):
                contributing_points.append(w)

    return contributing_points


def contributing_points_combinatorial(
    F,
    r=None,
    linear_form=None,
    whitney_strat=None,
):
    r"""Compute contributing points of a multivariate
    rational function `F=G/H` admitting a finite number of critical points. 

    The function is assumed to have a combinatorial expansion. 

    INPUT:

    * ``F`` -- Symbolic fraction, the rational function assumed to have
      a finite number of critical points.
    * ``r`` -- (Optional) Length `d` vector of positive integers.
    * ``linear_form`` -- (Optional) A linear combination of the input
      variables that separates the critical point solutions.
    * ``whitney_strat`` -- (Optional) If known / precomputed, a
      Whitney Stratification of `V(H)`. The program will not check if
      this stratification is correct. Should be a list of length `d`, where
      the `k`-th entry is a list of tuples of ideas generators representing
      a component of the `k`-dimensional stratum.

    OUTPUT:

    A list of minimal contributing points of `F` in the direction `r`.

    NOTE:

    The code randomly generates a linear form, which for generic rational functions
    separates the solutions of an intermediate polynomial system with high probability.
    This separation step can fail, but (assuming `F` has a finite number of critical points)
    the code can be rerun until a separating form is found.

    EXAMPLES::

        sage: from sage_acsv import contributing_points_combinatorial
        sage: var('x y')
        (x, y)
        sage: pts = contributing_points_combinatorial(1/((1-(2*x+y)/3)*(1-(3*x+y)/4)))
        sage: sorted(pts)
        [[3/4, 3/2]]

    """
    G, H, variable_map = _prepare_symbolic_fraction(F)
    variables = list(variable_map.values())
    if whitney_strat is not None:
        whitney_strat = [
            [
                tuple(SR(gen).subs(variable_map) for gen in component)
                for component in stratum
            ]
            for stratum in whitney_strat
        ]
    if linear_form is not None:
        linear_form = SR(linear_form).subs(variable_map)

    return _find_contributing_points_combinatorial(
        G,
        H,
        variables,
        r=r,
        linear_form=linear_form,
        whitney_strat=whitney_strat,
    )


def MinimalCriticalCombinatorial(F, r=None, linear_form=None, whitney_strat=None):
    acsv_logger.warning(
        "MinimalCriticalCombinatorial is deprecated and will be removed "
        "in a future release. Please use minimal_critical_points_combinatorial "
        "(same signature) instead.",
    )
    return minimal_critical_points_combinatorial(
        F, r=r, linear_form=linear_form, whitney_strat=whitney_strat
    )


def minimal_critical_points_combinatorial(
    F, r=None, linear_form=None, whitney_strat=None
):
    r"""Compute nonzero minimal critical points of a combinatorial multivariate
    rational function `F=G/H` admitting a finite number of critical points.

    The function is assumed to have a combinatorial expansion.

    INPUT:

    * ``F`` -- Symbolic fraction, the rational function of interest.
    * ``r`` -- (Optional) Length ``d`` vector of positive integers
    * ``linear_form`` -- (Optional) A linear combination of the input
      variables that separates the critical point solutions
    * ``whitney_strat`` -- (Optional) If known / precomputed, a
      Whitney Stratification of `V(H)`. The program will not check if
      this stratification is correct. Should be a list of length ``d``, where
      the ``k``-th entry is a list of tuples of ideas generators representing
      a component of the ``k``-dimensional stratum.

    OUTPUT:

    A list of minimal contributing points of `F` in the direction `r`.

    NOTE:

    The code randomly generates a linear form, which for generic rational functions
    separates the solutions of an intermediate polynomial system with high probability.
    This separation step can fail, but (assuming F has a finite number of critical points)
    the code can be rerun until a separating form is found.

    EXAMPLES::

        sage: from sage_acsv import minimal_critical_points_combinatorial
        sage: var('x y')
        (x, y)
        sage: pts = minimal_critical_points_combinatorial(1/((1-(2*x+y)/3)*(1-(3*x+y)/4)))
        sage: sorted(pts)
        [[3/4, 3/2], [1, 1]]

    """
    _, H, variable_map = _prepare_symbolic_fraction(F)
    variables = list(variable_map.values())
    if whitney_strat is not None:
        whitney_strat = [
            [
                tuple(SR(gen).subs(variable_map) for gen in component)
                for component in stratum
            ]
            for stratum in whitney_strat
        ]
    if linear_form is not None:
        linear_form = SR(linear_form).subs(variable_map)
    (
        expanded_R,
        vs,
        (t, lambda_, u_),
        r,
        r_variable_values,
    ) = _prepare_expanded_polynomial_ring(variables, direction=r)
    H = expanded_R(H)

    vsT = vs + list(r_variable_values) + [t, lambda_]

    # Compute the critical point system for each stratum
    pure_H = PolynomialRing(QQ, vs)

    if whitney_strat is None:
        whitney_strat = whitney_stratification(Ideal(pure_H(H)), pure_H)
    else:
        # Cast symbolic generators for provided stratification into the correct ring
        whitney_strat = [
            prod([Ideal([pure_H(f) for f in comp]) for comp in stratum])
            for stratum in whitney_strat
        ]

    critical_points = []
    pos_minimals = []
    for d, stratum in enumerate(whitney_strat):
        for P_comp in compute_primary_decomposition(stratum):
            c = len(vs) - d
            P_ext = P_comp.change_ring(expanded_R)
            M = matrix([[v * f.derivative(v) for v in vs] for f in P_ext.gens()] + [r])
            # Add in min polys for the direction variables
            r_polys = [
                direction_value.minpoly().subs(direction_var)
                for direction_var, direction_value in r_variable_values.items()
            ]
            # Create ideal of expanded_R containing extended critical point equations
            ideal = P_ext + Ideal(
                M.minors(c + 1)
                + [H.subs({v: v * t for v in vs}), (prod(vs) * lambda_ - 1)]
                + r_polys
            )
            # Saturate cpid by lower dimension stratum, if d > 0
            if d > 0:
                ideal = compute_saturation(
                    ideal, whitney_strat[d - 1].change_ring(expanded_R)
                )

            if ideal.dimension() < 0:
                continue
            P, Qs = _kronecker_representation(ideal.gens(), u_, vsT, linear_form)

            Qt = Qs[-2]  # Qs ordering is H.variables() + rvars + [t, lambda_]
            Pd = P.derivative()

            # Solutions to Pt are solutions to the system where t is not 1
            one_minus_t = gcd(Pd - Qt, P)
            Pt, _ = P.quo_rem(one_minus_t)
            rts_t_zo = list(
                filter(
                    lambda k: (Qt / Pd).subs(u_=k) > 0 and (Qt / Pd).subs(u_=k) < 1,
                    Pt.roots(AA, multiplicities=False),
                )
            )
            non_min = [[(q / Pd).subs(u_=u) for q in Qs[0:-2]] for u in rts_t_zo]

            # Filter the real roots for minimal points with positive coords
            for u in one_minus_t.roots(AA, multiplicities=False):
                is_min = True
                v = [(q / Pd).subs(u_=u) for q in Qs[: len(vs)]]
                rv = {
                    ri: (q / Pd).subs(u_=u)
                    for (ri, q) in zip(r_variable_values, Qs[len(vs) : -2])
                }
                if any(
                    [rv[ri] != ri_value for ri, ri_value in r_variable_values.items()]
                ):
                    continue
                if any([value <= 0 for value in v[: len(vs)]]):
                    continue
                for pt in non_min:
                    if all([a == b for (a, b) in zip(v, pt)]):
                        is_min = False
                        break
                if is_min:
                    pos_minimals.append(v)

            # Characterize all complex critical points in each stratum
            for u in one_minus_t.roots(QQbar, multiplicities=False):
                rv = {
                    ri: (q / Pd).subs(u_=u)
                    for (ri, q) in zip(r_variable_values, Qs[len(vs) : -2])
                }
                if any(
                    rv[r_var] != r_value for r_var, r_value in r_variable_values.items()
                ):
                    continue

                w = [QQbar((q / Pd).subs(u_=u)) for q in Qs[: len(vs)]]
                critical_points.append(w)

    if len(pos_minimals) == 0:
        raise ACSVException("No critical points found.")

    # Characterize all complex contributing points
    minimal_criticals = []
    for w in critical_points:
        if any(
            all([abs(w_i) == abs(min_i) for w_i, min_i in zip(w, minimal)])
            for minimal in pos_minimals
        ):
            minimal_criticals.append(w)

    minimal_criticals = [
        [collapse_zero_part(w_i) for w_i in w] for w in minimal_criticals
    ]
    return minimal_criticals


def critical_points(F, r=None, linear_form=None, whitney_strat=None):
    r"""Compute critical points of a multivariate
    rational function `F=G/H` admitting a finite number of critical points.

    Typically, this function is called as a subroutine of :func:`.diagonal_asymptotics_combinatorial`.

    INPUT:

    * ``F`` -- Symbolic fraction, the rational function of interest.
    * ``r`` -- (Optional) Length ``d`` vector of positive integers
    * ``linear_form`` -- (Optional) A linear combination of the input
      variables that separates the critical point solutions
    * ``whitney_strat`` -- (Optional) If known / precomputed, a
      Whitney Stratification of `V(H)`. The program will not check if
      this stratification is correct. Should be a list of length ``d``, where
      the ``k``-th entry is a list of tuples of ideas generators representing
      a component of the ``k``-dimensional stratum.

    OUTPUT:

    A list of minimal contributing points of `F` in the direction `r`,

    NOTE:

    The code randomly generates a linear form, which for generic rational functions
    separates the solutions of an intermediate polynomial system with high probability.
    This separation step can fail, but (assuming F has a finite number of critical points)
    the code can be rerun until a separating form is found.

    EXAMPLES::

        sage: from sage_acsv import critical_points
        sage: var('x y')
        (x, y)
        sage: pts = critical_points(1/((1-(2*x+y)/3)*(1-(3*x+y)/4)))
        sage: sorted(pts)
        [[2/3, 2], [3/4, 3/2], [1, 1]]

    """
    _, H, variable_map = _prepare_symbolic_fraction(F)
    variables = list(variable_map.values())
    if whitney_strat is not None:
        whitney_strat = [
            [
                tuple(SR(gen).subs(variable_map) for gen in component)
                for component in stratum
            ]
            for stratum in whitney_strat
        ]
    if linear_form is not None:
        linear_form = SR(linear_form).subs(variable_map)
    (
        expanded_R,
        vs,
        (lambda_, u_),
        r,
        r_variable_values,
    ) = _prepare_expanded_polynomial_ring(variables, direction=r, include_t=False)
    H = expanded_R(H)

    vsT = vs + list(r_variable_values.keys()) + [lambda_]

    # Compute the critical point system for each stratum
    pure_H = PolynomialRing(QQ, vs)

    if whitney_strat is None:
        whitney_strat = whitney_stratification(Ideal(pure_H(H)), pure_H)
    else:
        # Cast symbolic generators for provided stratification into the correct ring
        whitney_strat = [
            prod([Ideal([pure_H(f) for f in comp]) for comp in stratum])
            for stratum in whitney_strat
        ]

    critical_points = []
    for d, stratum in enumerate(whitney_strat):
        for P_comp in compute_primary_decomposition(stratum):
            c = len(vs) - d
            P_ext = P_comp.change_ring(expanded_R)
            M = matrix([[v * f.derivative(v) for v in vs] for f in P_ext.gens()] + [r])
            # Add in min polys for the direction variables
            r_polys = [
                direction_value.minpoly().subs(direction_var)
                for direction_var, direction_value in r_variable_values.items()
            ]
            # Create ideal of expanded_R containing extended critical point equations
            ideal = P_ext + Ideal(
                M.minors(c + 1) + [(prod(vs) * lambda_ - 1)] + r_polys
            )
            # Saturate cpid by lower dimension stratum, if d > 0
            if d > 0:
                ideal = compute_saturation(
                    ideal, whitney_strat[d - 1].change_ring(expanded_R)
                )

            if ideal.dimension() < 0:
                continue
            P, Qs = _kronecker_representation(ideal.gens(), u_, vsT, linear_form)

            Pd = P.derivative()

            # Characterize all complex critical points in each stratum
            for u in P.roots(QQbar, multiplicities=False):
                rv = {
                    ri: (q / Pd).subs(u_=u)
                    for (ri, q) in zip(r_variable_values, Qs[len(vs) : -2])
                }
                if any(
                    rv[r_var] != r_value for r_var, r_value in r_variable_values.items()
                ):
                    continue

                w = [
                    collapse_zero_part(QQbar((q / Pd).subs(u_=u)))
                    for q in Qs[: len(vs)]
                ]
                critical_points.append(w)

    return critical_points


def _prepare_symbolic_fraction(F):
    r"""Extract polynomial numerators and denomiators from a symbolic fraction,
    including the replacement of variable names.

    INPUT:

    * ``F`` -- A symbolic fraction
    """
    G, H = F.numerator(), F.denominator()
    original_variables = H.variables()
    if any(v not in original_variables for v in G.variables()):
        raise ValueError(f"Numerator {G} has variables not in denominator {H}")
    new_variables = list(SR.var("acsvvar", len(original_variables)))
    variable_map = {v: new_v for v, new_v in zip(original_variables, new_variables)}
    G = G.subs(variable_map)
    H = H.subs(variable_map)
    frac_gcd = gcd(G, H)
    return G / frac_gcd, H / frac_gcd, variable_map


def _prepare_expanded_polynomial_ring(variables, direction=None, include_t=True):
    r"""Prepare an auxiliary polynomial ring for computing diagonal asymptotics.

    INPUT:

    * ``variables`` -- variables in the rational function `F`
    * ``direction`` -- (Optional) direction vector `r` for the asymptotics,
      defaults to the diagonal (all ones).
    * ``include_t`` -- (Optional) whether to include the auxiliary variable `t`
      in the expanded ring.
    """
    # if direction r is not given, default to the diagonal
    if direction is None:
        direction = [1 for _ in variables]

    replaced_direction = copy(direction)

    # in case there are irrational numbers in the direction vector,
    # replace them with polynomial variables
    direction_variable_values = {}
    for idx, dir_entry in enumerate(replaced_direction):
        if AA(dir_entry).minpoly().degree() > 1:
            dir_var = SR.var(f"r{idx}")
            direction_variable_values[dir_var] = AA(dir_entry)
            replaced_direction[idx] = dir_var

    # auxiliary variables
    auxiliary_variables = []
    if include_t:
        auxiliary_variables.append(SR.var("t"))
    auxiliary_variables.append(SR.var("lambda_"))
    auxiliary_variables.append(SR.var("u_"))

    # create the expanded polynomial ring
    expanded_ring = PolynomialRing(
        QQ, list(variables) + list(direction_variable_values) + auxiliary_variables
    )
    variables = [expanded_ring(v) for v in variables]
    auxiliary_variables = [expanded_ring(v) for v in auxiliary_variables]
    replaced_direction = [expanded_ring(ri) for ri in replaced_direction]
    direction_variable_values = {
        expanded_ring(ri): val for (ri, val) in direction_variable_values.items()
    }
    return (
        expanded_ring,
        variables,
        auxiliary_variables,
        replaced_direction,
        direction_variable_values,
    )<|MERGE_RESOLUTION|>--- conflicted
+++ resolved
@@ -653,17 +653,15 @@
         return
 
     asm_quantities = []
-<<<<<<< HEAD
-
-    # Save extra H factors that the contrib point does not lie on
-    # They can keep their multiplicities.
-    extra_factors = []
-=======
+
     # Store copy of vs and r in case order changes due to parametrization
     vs_copy, r_copy = copy(vs), copy(r)
->>>>>>> 5b4baadf
     for cp in min_crit_pts:
         vs, r = copy(vs_copy), copy(r_copy)
+
+        # Save extra H factors that the contrib point does not lie on
+        # They can keep their multiplicities.
+        extra_factors = []
         # Step 1: Determine if pt is a transverse multiple point of H, and compute the factorization
         # for now, we'll just try to factor it in the polynomial ring
         R = PolynomialRing(QQbar, len(vs), vs)
@@ -762,15 +760,11 @@
             # For non-complete intersections, we must compute the parametrized Hessian matrix
             if s != d:
                 Qw = compute_implicit_hessian(factors, vs, r, subs=subs_dict)
-<<<<<<< HEAD
                 expansion = SR(
-                    G.subs(subs_dict) * abs(prod([v for v in vs[: d - s]]).subs(subs_dict))
+                    abs(prod([v for v in vs[: d - s]]).subs(subs_dict)) * G.subs(subs_dict)
                     / abs(Gamma.determinant()) 
                     / unit / R(prod(extra_factors)).subs(subs_dict)
                 )
-=======
-                expansion = SR(abs(prod([v for v in vs[: d - s]]).subs(subs_dict)) * G.subs(subs_dict) / abs(Gamma.determinant()) / unit)
->>>>>>> 5b4baadf
                 B = SR(
                     1
                     / Qw.determinant()
