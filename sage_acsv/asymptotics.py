--- conflicted
+++ resolved
@@ -342,48 +342,6 @@
 
     pos_minimals = list(
         filter(
-<<<<<<< HEAD
-            lambda v: not any([k <= 0 for k in v[:-2]]),
-            list([(q/Pd).subs(u_=u) for q in Qs] for u in one_minus_t.roots(AA, multiplicities=False))
-        )
-    )
-
-    PrecisionField = RIF
-    prec = PrecisionField.precision()
-    non_min_idx = set()
-    for pt in non_min:
-        idx = range(len(pos_minimals))
-        # Each non minimal pt should correspond to one pos real point where t =1
-        while len(idx) > 1:
-            idx = filter(
-                lambda i: all(
-                    [(PrecisionField(v) - PrecisionField(w)).contains_zero() for (v, w) in zip(pos_minimals[i], pt)]
-                ),
-                idx
-            )
-            prec *= 2
-            PrecisionField = RealIntervalField(prec)
-        non_min_idx.add(idx[0])
-
-    pos_minimals = [pos_minimals[i] for i in range(len(pos_minimals)) if i not in non_min_idx]
-
-    # Filter the real roots for minimal points with positive coords
-    """
-    pos_minimals = []
-    for u in one_minus_t.roots(AA, multiplicities=False):
-        is_min = True
-        v = [(q/Pd).subs(u_=u) for q in Qs[0:-2]]
-        if any([k <= 0 for k in v]):
-            continue
-        for pt in non_min:
-            if all([iv.equals(a, b) for (a, b) in zip(v, pt)]):
-                is_min = False
-                break
-        if is_min:
-            pos_minimals.append(u)
-    """
-
-=======
             lambda v: all([k > 0 for k in v[:-2]]),
             list([(q/Pd).subs(u_=u) for q in Qs] for u in one_minus_t.roots(AA, multiplicities=False))
         )
@@ -418,7 +376,6 @@
             non_min_idx.add(idx[0])
 
     pos_minimals = [pos_minimals[i] for i in range(len(pos_minimals)) if i not in non_min_idx]
->>>>>>> f8c1b8e5
 
     # Remove non-smooth points and points with zero coordinates (where lambda=0)
     for i in range(len(pos_minimals)):
