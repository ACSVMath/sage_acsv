--- conflicted
+++ resolved
@@ -213,20 +213,6 @@
     C = SR(1 / T)
 
     # Compute constants at contributing singularities
-<<<<<<< HEAD
-    try:
-        asm_quantities = [
-            [QQbar(q.subs([SR(v) == V for (v, V) in zip(vs, cp)])) for q in [A, B, C]]
-            for cp in min_crit_pts
-        ]
-    except:
-        asm_quantities = [
-            [q.subs([SR(v) == V for (v, V) in zip(vs, cp)]) for q in [A, B, C]]
-            for cp in min_crit_pts
-        ]
-
-=======
->>>>>>> 11d998a8
     n = SR.var('n')
     asm_quantities = []
     for cp in min_crit_pts:
@@ -234,7 +220,11 @@
         if expansion_precision == 1: 
             # TODO: GeneralTermAsymptotics should return the expansion
             # when passing a precision of 1
-            expansion = QQbar(A.subs(subs_dict))
+            expansion = A.subs(subs_dict)
+            try:
+                expansion = QQbar(expansion)
+            except (ValueError, TypeError):
+                pass
         else:
             expansion = sum([
                 term / (rd * n)**(term_order)
@@ -242,7 +232,14 @@
                     GeneralTermAsymptotics(G, H, r, vs, cp, expansion_precision)
                 )
             ])
-        asm_quantities.append([expansion, QQbar(B.subs(subs_dict)), QQbar(C.subs(subs_dict))])
+        B = B.subs(subs_dict)
+        C = C.subs(subs_dict)
+        try:
+            B = QQbar(B)
+            C = QQbar(C)
+        except (ValueError, TypeError):
+            pass
+        asm_quantities.append([expansion, B, C])
 
     n = SR.var('n')
     asm_vals = [(c, QQ(1 - d)/2, b.sqrt(), a) for (a, b, c) in asm_quantities]
