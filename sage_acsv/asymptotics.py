"""Functions for determining asymptotics of the coefficients
of multivariate rational functions.
"""
from copy import copy

from sage.all import AA, PolynomialRing, QQ, QQbar, SR, DifferentialWeylAlgebra, Ideal, Polyhedron
from sage.all import gcd, prod, pi, matrix, exp, log, add, I, factorial, srange, shuffle, vector

from sage_acsv.kronecker import _kronecker_representation, _msolve_kronecker_representation
from sage_acsv.helpers import ACSVException, IsContributing, NewtonSeries, RationalFunctionReduce, OutputFormat, GetHessian, ImplicitHessian
from sage_acsv.debug import Timer, acsv_logger
from sage_acsv.whitney import WhitneyStrat, PrimaryDecomposition


MAX_MIN_CRIT_RETRIES = 3


def diagonal_asy_smooth(
    F,
    r=None,
    linear_form=None,
    expansion_precision=1,
    return_points=False,
    output_format=None,
    as_symbolic=False
):
    r"""Asymptotics in a given direction `r` of the multivariate rational function `F`.
        Assumes the singular variety of F is smooth.

    INPUT:

    * ``F`` -- The rational function ``G/H`` in ``d`` variables. This function is
      assumed to have a combinatorial expansion.
    * ``r`` -- A vector of length d of positive algebraic numbers (generally integers).
      Defaults to the appropriate vector of all 1's if not specified.
    * ``linear_form`` -- (Optional) A linear combination of the input
      variables that separates the critical point solutions.
    * ``expansion_precision`` -- A positive integer value. This is the number of terms to
      compute in the asymptotic expansion. Defaults to 1, which only computes the leading
      term.
    * ``return_points`` -- If ``True``, also returns the coordinates of
      minimal critical points. By default ``False``.
    * ``output_format`` -- (Optional) A string or :class:`.OutputFormat` specifying
      the way the asymptotic growth is returned. Allowed values currently are:
      - ``"tuple"``: the growth is returned as a list of
        tuples of the form ``(a, n^b, pi^c, d)`` such that the `r`-diagonal of `F`
        is the sum of ``a^n n^b pi^c d + O(a^n n^{b-1})`` over these tuples.
      - ``"symbolic"``: the growth is returned as an expression from the symbolic
        ring ``SR`` in the variable ``n``.
      - ``"asymptotic"``: the growth is returned as an expression from an appropriate
        ``AsymptoticRing`` in the variable ``n``.
      - ``None``: the default, which uses the default set for :class:`.OutputFormat`
        itself via :meth:`.OutputFormat.set_default`. The default behavior
        is symbolic output.
    * ``as_symbolic`` -- deprecated in favor of the equivalent
      ``output_format="symbolic"``. Will be removed in a future release.

    OUTPUT:

    A representation of the asymptotic main term, either as a list of tuples,
    or as a symbolic expression.

    NOTE:

    The code randomly generates a linear form, which for generic rational functions
    separates the solutions of an intermediate polynomial system with high probability.
    This separation step can fail, but (assuming `F` has a finite number of critical
    points) the code can be rerun until a separating form is found.

    Examples::

        sage: from sage_acsv import diagonal_asy_smooth
        sage: var('x,y,z,w')
        (x, y, z, w)
        sage: diagonal_asy_smooth(1/(1-x-y))
        4^n/(sqrt(pi)*sqrt(n))
        sage: diagonal_asy_smooth(1/(1-(1+x)*y), r = [1,2], return_points=True)
        (4^n/(sqrt(pi)*sqrt(n)), [[1, 1/2]])
        sage: diagonal_asy_smooth(1/(1-(x+y+z)+(3/4)*x*y*z))
        0.840484893481498?*24.68093482214177?^n/(pi*n)
        sage: diagonal_asy_smooth(1/(1-(x+y+z)+(3/4)*x*y*z), output_format="tuple")
        [(24.68093482214177?, 1/n, 1/pi, 0.840484893481498?)]
        sage: var('n')
        n
        sage: asy = diagonal_asy_smooth(
        ....:     1/(1 - w*(1 + x)*(1 + y)*(1 + z)*(x*y*z + y*z + y + z + 1)),
        ....:     output_format="tuple",
        ....: )
        sage: sum([
        ....:      a.radical_expression()^n * b * c * d.radical_expression()
        ....:      for (a, b, c, d) in asy
        ....: ])
        1/4*(12*sqrt(2) + 17)^n*sqrt(17/2*sqrt(2) + 12)/(pi^(3/2)*n^(3/2))

    Not specifying any ``output_format`` falls back to the default tuple
    representation::

        sage: from sage_acsv import diagonal_asy_smooth
        sage: var('x')
        x
        sage: diagonal_asy_smooth(1/(1 - 2*x))
        2^n
        sage: diagonal_asy_smooth(1/(1 - 2*x), output_format="tuple")
        [(2, 1, 1, 1)]

    Passing ``"symbolic"`` lets the function return an element of the
    symbolic ring in the variable ``n`` that describes the asymptotic growth::

        sage: growth = diagonal_asy_smooth(1/(1 - 2*x), output_format="symbolic"); growth
        2^n
        sage: growth.parent()
        Symbolic Ring

    The argument ``"asymptotic"`` constructs an asymptotic expansion over
    an appropriate ``AsymptoticRing`` in the variable ``n``, including the
    appropriate error term::

        sage: assume(SR.an_element() > 0)  # required to make coercions involving SR work properly
        sage: growth = diagonal_asy_smooth(1/(1 - x - y), output_format="asymptotic"); growth
        1/sqrt(pi)*4^n*n^(-1/2) + O(4^n*n^(-3/2))
        sage: growth.parent()
        Asymptotic Ring <SR^n * n^QQ * Arg_SR^n> over Symbolic Ring

    Increasing the precision of the expansion returns an expansion with more terms
    (works for all available output formats)::

        sage: diagonal_asy_smooth(1/(1 - x - y), expansion_precision=3, output_format="asymptotic")
        1/sqrt(pi)*4^n*n^(-1/2) - 1/8/sqrt(pi)*4^n*n^(-3/2) + 1/128/sqrt(pi)*4^n*n^(-5/2)
        + O(4^n*n^(-7/2))

    The direction of the diagonal, `r`, defaults to the standard diagonal (i.e., the
    vector of all 1's) if not specified. It also supports passing non-integer values,
    notably rational numbers::

        sage: diagonal_asy_smooth(1/(1 - x - y), r=(1, 17/42), output_format="symbolic")
        1.317305628032865?*2.324541507270374?^n/(sqrt(pi)*sqrt(n))
    
    and even algebraic numbers (note, however, that the performance for complicated
    algebraic numbers is significantly degraded)::

        sage: diagonal_asy_smooth(1/(1 - x - y), r=(sqrt(2), 1), output_format="tuple")
        [(2.414213562373095?/0.5857864376269049?^1.414213562373095?,
          1/sqrt(n),
          1/sqrt(pi),
          0.9238795325112868?)]

    ::

        sage: diagonal_asy_smooth(1/(1 - x - y*x^2), r=(1, 1/2 - 1/2*sqrt(1/5)), output_format="asymptotic")
        1.710862642974252?/sqrt(pi)*1.618033988749895?^n*n^(-1/2)
        + O(1.618033988749895?^n*n^(-3/2))

    The function times individual steps of the algorithm, timings can
    be displayed by increasing the printed verbosity level of our debug logger::

        sage: import logging
        sage: from sage_acsv.debug import acsv_logger
        sage: acsv_logger.setLevel(logging.INFO)
        sage: diagonal_asy_smooth(1/(1 - x - y))
        INFO:sage_acsv:... Executed Kronecker in ... seconds.
        INFO:sage_acsv:... Executed Minimal Points in ... seconds.
        INFO:sage_acsv:... Executed Final Asymptotics in ... seconds.
        4^n/(sqrt(pi)*sqrt(n))
        sage: acsv_logger.setLevel(logging.WARNING)


    Tests:

    Check that passing a non-supported ``output_format`` errors out::

        sage: diagonal_asy_smooth(1/(1 - x - y), output_format='hello world')
        Traceback (most recent call last):
        ...
        ValueError: 'hello world' is not a valid OutputFormat
        sage: diagonal_asy_smooth(1/(1 - x - y), output_format=42)
        Traceback (most recent call last):
        ...
        ValueError: 42 is not a valid OutputFormat

    """
    G, H = F.numerator(), F.denominator()
    if r is None:
        n = len(H.variables())
        r = [1 for _ in range(n)]

    try:
        r = [QQ(ri) for ri in r]
    except (ValueError, TypeError):
        r = [AA(ri) for ri in r]

    # Initialize variables
    vs = list(H.variables())

    _, (t, lambda_, u_) = PolynomialRing(QQ, 't, lambda_, u_').objgens()
    expanded_R, _ = PolynomialRing(QQ, len(vs)+3, vs + [t, lambda_, u_]).objgens()

    vs = [expanded_R(v) for v in vs]
    t, lambda_, u_ = expanded_R(t), expanded_R(lambda_), expanded_R(u_)
    vsT = vs + [t, lambda_]

    all_variables = (vs, lambda_, t, u_)
    d = len(vs)
    rd = r[-1]
    vd = vs[-1]

    # Make sure G and H are coprime, and that H does not vanish at 0
    G, H = RationalFunctionReduce(G, H)
    G, H = expanded_R(G), expanded_R(H)
    if H.subs({v: 0 for v in H.variables()}) == 0:
        raise ValueError("Denominator vanishes at 0.")

    # In case form doesn't separate, we want to try again
    for _ in range(MAX_MIN_CRIT_RETRIES):
        try:
            # Find minimal critical points in Kronecker Representation
            min_crit_pts = ContributingCombinatorialSmooth(
                G, H, all_variables,
                r=r,
                linear_form=linear_form
            )
            break
        except Exception as e:
            if isinstance(e, ACSVException) and e.retry:
                acsv_logger.warning(
                    "Randomly generated linear form was not suitable, "
                    f"encountered error: {e}\nRetrying..."
                )
                continue
            else:
                raise e
    else:
        return

    timer = Timer()

    # Find det(zH_z Hess) where Hess is the Hessian of z_1...z_n * log(g(z_1, ..., z_n))
    Det = GetHessian(H, vsT[0:-2], r).determinant()

    # Find exponential growth
    T = prod([SR(vs[i])**r[i] for i in range(d)])


    # Find constants appearing in asymptotics in terms of original variables
    B = SR(1 / Det / rd**(d-1) / 2**(d-1))
    C = SR(1 / T)

    # Compute constants at contributing singularities
    n = SR.var('n')
    asm_quantities = []
    for cp in min_crit_pts:
        subs_dict = {SR(v): V for (v, V) in zip(vs, cp)}
        expansion = sum([
            term / (rd * n)**(term_order)
            for term_order, term in enumerate(
                GeneralTermAsymptotics(G, H, r, vs, cp, expansion_precision)
            )
        ])
        B_sub = B.subs(subs_dict)
        C_sub = C.subs(subs_dict)
        try:
            B_sub = QQbar(B_sub)
            C_sub = QQbar(C_sub)
        except (ValueError, TypeError):
            pass
        asm_quantities.append([expansion, B_sub, C_sub])

    n = SR.var('n')
    asm_vals = [(c, QQ(1 - d)/2, b.sqrt(), a) for (a, b, c) in asm_quantities]
    timer.checkpoint("Final Asymptotics")

    if as_symbolic:
        from warnings import warn

        warn(
            "The as_symbolic argument has been deprecated in favor of output_format='symbolic' "
            "and will be removed in a future release.",
            DeprecationWarning,
            stacklevel=2,
        )
        output_format = OutputFormat.SYMBOLIC

    if output_format is None:
        output_format = OutputFormat.get_default()
    else:
        output_format = OutputFormat(output_format)

    if output_format in (OutputFormat.TUPLE, OutputFormat.SYMBOLIC):
        n = SR.var('n')
        result = [
            (base, n**exponent, pi**exponent, constant * expansion)
            for (base, exponent, constant, expansion) in asm_vals
        ]
        if output_format == OutputFormat.SYMBOLIC:
            result = sum([a**n * b * c * d for (a, b, c, d) in result])

    elif output_format == OutputFormat.ASYMPTOTIC:
        from sage.all import AsymptoticRing
        SR_without_n = SR.subring(rejecting_variables=('n',))
        AR = AsymptoticRing('SR^n * n^QQ', SR_without_n)
        n = AR.gen()
        result = sum([
            constant * pi**exponent * SR(base)**n * n**exponent * (AR(expansion) + (n**(-expansion_precision)).O())
            for (base, exponent, constant, expansion) in asm_vals
        ])

    else:
        raise NotImplementedError(f"Missing implementation for {output_format}")
    
    if return_points:
        return result, min_crit_pts

    return result

def diagonal_asy(
    F,
    r=None,
    linear_form=None,
    expansion_precision=1,
    return_points=False,
    output_format=None,
    whitney_strat=None,
    as_symbolic=False
):
    r"""Asymptotics in a given direction `r` of the multivariate rational function `F`.

    INPUT:

    * ``F`` -- The rational function ``G/H`` in ``d`` variables. This function is
      assumed to have a combinatorial expansion.
    * ``r`` -- A vector of length d of positive algebraic numbers (generally integers).
      Defaults to the appropriate vector of all 1's if not specified.
    * ``linear_form`` -- (Optional) A linear combination of the input
      variables that separates the critical point solutions.
    * ``expansion_precision`` -- A positive integer value. This is the number of terms to
      compute in the asymptotic expansion. Defaults to 1, which only computes the leading
      term.
    * ``return_points`` -- If ``True``, also returns the coordinates of
      minimal critical points. By default ``False``.
    * ``output_format`` -- (Optional) A string or :class:`.OutputFormat` specifying
      the way the asymptotic growth is returned. Allowed values currently are:
      - ``"tuple"``: the growth is returned as a list of
        tuples of the form ``(a, n^b, pi^c, d)`` such that the `r`-diagonal of `F`
        is the sum of ``a^n n^b pi^c d + O(a^n n^{b-1})`` over these tuples.
      - ``"symbolic"``: the growth is returned as an expression from the symbolic
        ring ``SR`` in the variable ``n``.
      - ``"asymptotic"``: the growth is returned as an expression from an appropriate
        ``AsymptoticRing`` in the variable ``n``.
      - ``None``: the default, which uses the default set for :class:`.OutputFormat`
        itself via :meth:`.OutputFormat.set_default`. The default behavior
        is symbolic output.
    * ``as_symbolic`` -- deprecated in favor of the equivalent
      ``output_format="symbolic"``. Will be removed in a future release.
    * ``whitney_strat`` -- (Optional) The user can pass in a Whitney Stratification of V(H)
        to save computation time. The program will not check if this stratification is correct.
        The whitney_strat should be an array of length ``d``, with the ``k``-th entry a list of
        tuples of ideal generators representing a component of the ``k``-dimensional stratum.

    OUTPUT:

    A representation of the asymptotic main term, either as a list of tuples,
    or as a symbolic expression.

    NOTE:

    The code randomly generates a linear form, which for generic rational functions
    separates the solutions of an intermediate polynomial system with high probability.
    This separation step can fail, but (assuming `F` has a finite number of critical
    points) the code can be rerun until a separating form is found.

    Examples::

        sage: from sage_acsv import diagonal_asy
        sage: var('x,y')
        (x, y)
        sage: diagonal_asy(1/((1-(2*x+y)/3)*(1-(3*x+y)/4)), r = [17/24, 7/24], output_format = 'asymptotic')
<<<<<<< HEAD
        12 + O(n^(-1))
=======
        12
>>>>>>> 623b248e

        sage: from sage_acsv import diagonal_asy
        sage: var('x,y,z')
        (x, y, z)
        sage: G = (1+x)*(1-x*y^2+x^2)
        sage: H = (1-z*(1+x^2+x*y^2))*(1-y)*(1+x^2)
        sage: strat = [
<<<<<<< HEAD
        ....:     [(1-z*(1+x^2+x*y^2), 1-y, 1+x^2)],
        ....:     [(1-z*(1+x^2+x*y^2), 1-y),(1-z*(1+x^2+x*y^2), 1+x^2),(1-y,1+x^2)],
        ....:     [(H,)]
        ....: ]
        sage: diagonal_asy(G/H, r = [1,1,1], output_format = 'asymptotic', whitney_strat = strat)
        0.866025403784439?/sqrt(pi)*3^n*n^(-1/2) + O(3^n*n^(-3/2))
=======
                [(1-z*(1+x^2+x*y^2), 1-y, 1+x^2)],
                [(1-z*(1+x^2+x*y^2), 1-y),(1-z*(1+x^2+x*y^2), 1+x^2),(1-y,1+x^2)],
                [(H,)]
            ]
        sage: diagonal_asy(G/H, r = [1,1,1], output_format = 'asymptotic', whitney_strat = strat)
        0.8660254037844386*3^n/(sqrt(pi)*sqrt(n))

>>>>>>> 623b248e
    """
    G, H = F.numerator(), F.denominator()
    # Initialize variables
    vs = list(H.variables())
    R = PolynomialRing(QQ, vs, len(vs))
    H_sing = Ideal([R(H)] + [R(H.derivative(v)) for v in vs])
    if H_sing.dimension() < 0:
        return diagonal_asy_smooth(
            F,
            r = r,
            linear_form = linear_form,
            expansion_precision=expansion_precision,
            return_points = return_points,
            output_format = output_format,
            as_symbolic=as_symbolic
        )

    if r is None:
        n = len(H.variables())
        r = [1 for _ in range(n)]

    try:
        r = [QQ(ri) for ri in r]
    except (ValueError, TypeError):
        r = [AA(ri) for ri in r]

    _, (t, lambda_, u_) = PolynomialRing(QQ, 't, lambda_, u_').objgens()
    expanded_R, _ = PolynomialRing(QQ, len(vs)+3, vs + [t, lambda_, u_]).objgens()

    vs = [expanded_R(v) for v in vs]
    t, lambda_, u_ = expanded_R(t), expanded_R(lambda_), expanded_R(u_)

    all_variables = (vs, lambda_, t, u_)
    d = len(vs)

    # Make sure G and H are coprime, and that H does not vanish at 0
    G, H = RationalFunctionReduce(G, H)
    G, H = expanded_R(G), expanded_R(H)
    if H.subs({v: 0 for v in H.variables()}) == 0:
        raise ValueError("Denominator vanishes at 0.")

    H_sf = prod([f for f,_ in H.factor()])
    # In case form doesn't separate, we want to try again
    for _ in range(MAX_MIN_CRIT_RETRIES):
        try:
            # Find minimal critical points in Kronecker Representation
            min_crit_pts = ContributingCombinatorial(
                G, H_sf, all_variables,
                r=r,
                linear_form=linear_form,
                whitney_strat=whitney_strat
            )
            break
        except Exception as e:
            if isinstance(e, ACSVException) and e.retry:
                acsv_logger.warning(
                    "Randomly generated linear form was not suitable, "
                    f"encountered error: {e}\nRetrying..."
                )
                continue
            else:
                raise e
    else:
        return

    timer = Timer()

    asm_quantities = []
    #print(min_crit_pts)
    for cp in min_crit_pts:
        # Step 1: Determine if pt is a transverse multiple point of H, and compute the factorization
        # for now, we'll just try to factor it in the polynomial ring
        R = PolynomialRing(QQbar, len(vs), vs)
        G = R(SR(G))
        H = R(SR(H))
        vs = [R(SR(v)) for v in vs]
        subs_dict = {vs[i]:cp[i] for i in range(d)}
        poly_factors = H.factor()
        unit = poly_factors.unit()
        factors = []
        multiplicities = []
        for factor, multiplicity in poly_factors:
            const = factor.coefficients()[-1]
            unit *= const ** multiplicity
            factor /= const
            if factor.subs(subs_dict) != 0:
                unit *= factor.subs(subs_dict)
                continue
            factors.append(factor)
            multiplicities.append(multiplicity)
        s = len(factors)
        normals = matrix(
            [
                [
                    f.derivative(v).subs(subs_dict) for v in vs
                ] for f in factors
            ]
        )
        if normals.rank() < s:
            raise ACSVException("Not a transverse intersection. Cannot deal with this case.")

        # Step 2: Find the locally parametrizing coordinates of the point pt
        # Since we have d variables and s factors, there should be d-s of these parametrizing coordinates
        # We will try to parametrize with the first d-s coordinates, shuffling the vs and r if it doesn't work
        for _ in range(s**2):
            Jac = matrix(
                [
                    [
                        ((v * Q.derivative(v))).subs(subs_dict) for v in vs[d-s:]
                    ] for Q in factors
                ]
            )
            if Jac.determinant() != 0:
                break

            print("Variables do not parametrize, shuffling")
            vs_r_cp = list(zip(vs,r, cp))
            shuffle(vs_r_cp) # shuffle mutates the list
            vs, r, cp = zip(*vs_r_cp)
        else:
            raise ACSVException("Cannot find parametrizing set.")

        # Step 3: Compute the gamma matrix as defined in 9.10
        Gamma = matrix(
            [
                [
                    (v * Q.derivative(v)).subs(subs_dict) for v in vs
                ] for Q in factors
            ] + [
                [v.subs(subs_dict) if vs.index(v) == i else 0 for i in range(d)]
                for v in vs[:d-s]
            ]
        )

        # Some constants appearing for higher order singularities
        mult_fac = prod([factorial(m-1) for m in multiplicities])
        r_gamma_inv = prod([x**(multiplicities[i]-1) for i,x in  enumerate(list(vector(r)*Gamma.inverse())[:s])])
        # If cp lies on a single smooth component, we can compute asymptotics like in the smooth case
        if s == 1 and sum(multiplicities) == 1:
            n = SR.var('n')
            expansion = sum([
                term / (r[-1] * n)**(term_order)
                for term_order, term in enumerate(
                    GeneralTermAsymptotics(G, H, r, vs, cp, expansion_precision)
                )
            ])
            Det = GetHessian(H, vs, r).determinant()
            B = SR(1 / Det.subs(subs_dict) / r[-1]**(d-1) / 2**(d-1))
        else:
            # Higher order expansions not currently supported for non-smooth critical points
            if expansion_precision > 1:
                acsv_logger.warn("Higher order expansions are not supported in the non-smooth case. Defaulting to expansion_precision 1.")
            # For non-complete intersections, we must compute the parametrized Hessian matrix
            if s != d:
                Qw = ImplicitHessian(factors, vs, r, subs=subs_dict)
                expansion = SR(G.subs(subs_dict)/abs(Gamma.determinant())/unit)
                B = SR(prod([v for v in vs[:d-s]]).subs(subs_dict)/(r[-1] * Qw).determinant()/2**(d-s))
            else:
                expansion = SR(G.subs(subs_dict)/unit/abs(Gamma.determinant()))
                B = 1

        expansion *= (-1)**sum([m-1 for m in multiplicities]) * r_gamma_inv / mult_fac

        T = prod(SR(vs[i].subs(subs_dict))**r[i] for i in range(d))
        C = SR(1/T)
        D = QQ((s-d)/2 + sum(multiplicities) - s)
        try:
            B = QQbar(B)
            C = QQbar(C)
        except (ValueError, TypeError):
            pass
        
        asm_quantities.append([expansion,B,C,D,s])

    asm_vals = [(c, d, b.sqrt(), a, s) for a,b,c,d,s in asm_quantities]

    if as_symbolic:
        acsv_logger.warn(
            "The as_symbolic argument has been deprecated in favor of output_format='symbolic' "
        )
        output_format = OutputFormat.SYMBOLIC
    
    if output_format is None:
        output_format = OutputFormat.get_default()
    else:
        output_format = OutputFormat(output_format)

    if output_format in (OutputFormat.TUPLE, OutputFormat.SYMBOLIC):
        n = SR.var('n')
        result = [
            (base, n**exponent, (pi**(s-d)).sqrt(), constant * expansion)
            for (base, exponent, constant, expansion, s) in asm_vals
        ]
        if output_format == OutputFormat.SYMBOLIC:
            result = sum([a**n * b * c * d for (a, b, c, d) in result])

    elif output_format == OutputFormat.ASYMPTOTIC:
        from sage.all import AsymptoticRing
        SR_without_n = SR.subring(rejecting_variables=('n',))
        AR = AsymptoticRing('SR^n * n^QQ', SR_without_n)
        n = AR.gen()
        result = sum([
            constant * (pi**(s-d)).sqrt() * SR(base)**n * n**exponent * (AR(expansion) + (n**(-expansion_precision)).O())
            for (base, exponent, constant, expansion, s) in asm_vals
        ])

    else:
        raise NotImplementedError(f"Missing implementation for {output_format}")
    
    if return_points:
        return result, min_crit_pts

    return result

def GeneralTermAsymptotics(G, H, r, vs, cp, expansion_precision):
    r"""
    Compute coefficients of general (not necessarily leading) terms of
    the asymptotic expansion for a given critical
    point of a rational combinatorial multivariate rational function.

    Typically, this function is called as a subroutine of :func:`.diagonal_asy`.

    INPUT:

    * ``G, H`` -- Coprime polynomials with `F = G/H`.
    * ``vs`` -- Tuple of variables occurring in `G` and `H`.
    * ``r`` -- The direction. A length `d` vector of positive algebraic numbers (usually
      integers).
    * ``cp`` -- A minimal critical point of `F` with coordinates specified in the
      same order as in ``vs``.
    * ``expansion_precision`` -- A positive integer value. This is the number of terms
      for which to compute coefficients in the asymptotic expansion.

    OUTPUT:

    List of coefficients of the asymptotic expansion.

    EXAMPLES::

        sage: from sage_acsv import GeneralTermAsymptotics
        sage: R.<x, y, z> = QQ[]
        sage: GeneralTermAsymptotics(1, 1 - x - y, [1, 1], [x, y], [1/2, 1/2], 5)
        [2, -1/4, 1/64, 5/512, -21/16384]
        sage: GeneralTermAsymptotics(1, 1 - x - y - z, [1, 1, 1], [x, y, z], [1/3, 1/3, 1/3], 4)
        [3, -2/3, 2/27, 14/729]
    """

    if expansion_precision == 1:
        A = SR(-G / vs[-1] / H.derivative(vs[-1]))
        subs_dict = {SR(v): V for (v, V) in zip(vs, cp)}
        return [A.subs(subs_dict)]
    
    # Convert everything to field of algebraic numbers
    d = len(vs)
    R = PolynomialRing(QQbar, vs)
    vs = R.gens()
    vd = vs[-1]
    tvars = SR.var('t', d - 1)
    G, H = R(SR(G)), R(SR(H))

    cp = {v: V for (v, V) in zip(vs, cp)}

    W = DifferentialWeylAlgebra(PolynomialRing(QQbar, tvars))
    TR = QQbar[[tvars]]
    T = TR.gens()
    tvars = T
    D = list(W.differentials())
    
    # Function to apply differential operator dop on function f
    def eval_op(dop, f):
        if len(f.parent().gens()) == 1:
            return sum([
                prod([factorial(k) for k in E[0][1]]) * E[1] * f[E[0][1][0]]
                for E in dop
            ])
        else:
            return sum([
                prod([factorial(k) for k in E[0][1]]) * E[1] * f[E[0][1]]
                for E in dop
            ])

    Hess = GetHessian(H, vs, r, cp)
    Hessinv = Hess.inverse()
    v = matrix(W, [D[:d-1]])
    Epsilon = -(v * Hessinv.change_ring(W) * v.transpose())[0,0]

    # P and PsiTilde only need to be computed to order 2M
    N = 2 * expansion_precision + 1
    
    # Find series expansion of function g given implicitly by 
    # H(w_1, ..., w_{d-1}, g(w_1, ..., w_{d-1})) = 0 up to needed order
    g = NewtonSeries(H.subs({v: v + cp[v] for v in vs}), vs, N)
    g = g.subs({v: v - cp[v] for v in vs}) + cp[vd]

    # Polar change of coordinates
    tsubs = {v: cp[v] * exp(I*t).add_bigoh(N) for v, t in zip(vs, tvars)}
    tsubs[vd] = g.subs(tsubs)

    # Compute PsiTilde up to needed order
    psi = log(g.subs(tsubs) / g.subs(cp)).add_bigoh(N)
    psi += I * sum([r[k]*tvars[k] for k in range(d-1)])/r[-1]
    v = matrix(TR, [tvars[k] for k in range(d-1)])
    psiTilde = psi - (v * Hess * v.transpose())[0, 0] / 2
    PsiSeries = psiTilde.truncate(N)

    # Compute series expansion of P = -G/(g*H_{z_d}) up to needed order
    P_num = -G.subs(tsubs).add_bigoh(N)
    P_denom = (g * H.derivative(vd)).subs(tsubs).add_bigoh(N)
    PSeries = (P_num / P_denom).truncate(N)

    if len(tvars) > 1:
        PsiSeries = PsiSeries.polynomial()
        PSeries = PSeries.polynomial()

    # Precompute products used for asymptotics
    EE = [Epsilon**k for k in range(3*expansion_precision - 2)]
    PP = [PSeries]
    for k in range(1,2*expansion_precision-1):
        PP.append(PP[k-1] * PsiSeries)

    # Function to compute constants appearing in asymptotic expansion
    def constants_clj(ell, j):
        extra_contrib = (-1)**j / (2**(ell + j) * factorial(ell) * factorial(ell + j))
        return extra_contrib * SR(eval_op(EE[ell + j], PP[ell]))

    res = [
        sum([constants_clj(ell, j) for ell in srange(2*j + 1)])
        for j in srange(expansion_precision)
    ]
    try:
        for i in range(len(res)):
            if res[i].imag() == 0:
                res[i] = SR(AA(res[i]))
    except:
        pass

    return res

def ContributingCombinatorialSmooth(G, H, variables, r=None, linear_form=None):
    r"""Compute contributing points of a combinatorial multivariate
    rational function F=G/H admitting a finite number of critical points.
    Assumes the singular variety of F is smooth.

    Typically, this function is called as a subroutine of :func:`.diagonal_asy_smooth`.

    INPUT:

    * ``G, H`` -- Coprime polynomials with `F = G/H`.
    * ``variables`` -- Tuple of variables of ``G`` and ``H``, followed
      by ``lambda_, t, u_``.
    * ``r`` -- (Optional) the direction, a vector of positive algebraic
      numbers (usually integers).
    * ``linear_form`` -- (Optional) A linear combination of the input
      variables that separates the critical point solutions.

    OUTPUT:

    List of minimal critical points of `F` in the direction `r`,
    as a list of tuples of algebraic numbers.

    NOTE:

    The code randomly generates a linear form, which for generic rational functions
    separates the solutions of an intermediate polynomial system with high probability.
    This separation step can fail, but (assuming F has a finite number of critical points)
    the code can be rerun until a separating form is found.

    Examples::

        sage: from sage_acsv import ContributingCombinatorialSmooth
        sage: R.<x, y, w, lambda_, t, u_> = QQ[]
        sage: pts = ContributingCombinatorialSmooth(
        ....:     1,
        ....:     1 - w*(y + x + x^2*y + x*y^2),
        ....:     ([w, x, y], lambda_, t, u_)
        ....: )
        sage: sorted(pts)
        [[-1/4, -1, -1], [1/4, 1, 1]]
        """

    timer = Timer()

    # Fetch the variables we need
    vs, lambda_, t, u_ = variables
    vsT = vs + [t, lambda_]

    # If direction r is not given, default to the diagonal
    if r is None:
        r = [1 for _ in vs]

    # Make copy of r so they don't get mutated outside of function
    r = copy(r)

    # Replace irrational r with variable ri, add min poly to system
    r_variable_values = {}
    r_subs = []
    for idx, direction in enumerate(r):
        r_i = direction
        if AA(direction).minpoly().degree() > 1:
            r_i = SR.var(f"r{idx}")
            r_variable_values[r_i] = AA(direction)
        r_subs.append(r_i)
    
    r = r_subs

    # variables need to be ordered in this particular way
    expanded_R_variables = vs + list(r_variable_values.keys()) + [t, lambda_, u_]
    expanded_R = PolynomialRing(QQ, expanded_R_variables)

    vs = [expanded_R(v) for v in vs]
    t, lambda_, u_ = expanded_R(t), expanded_R(lambda_), expanded_R(u_)
    G, H = expanded_R(G), expanded_R(H)

    r_variable_values = {
        expanded_R(ri): val for (ri, val) in r_variable_values.items()
    }
    r = [expanded_R(ri) for ri in r]

    vsT = vs + list(r_variable_values.keys()) + [t, lambda_]

    # Create the critical point equations system
    vsH = H.variables()
    system = [
        H_var * H.derivative(H_var) - r_var * lambda_
        for H_var, r_var in zip(H.variables(), r)
    ]
    system.extend([H, H.subs({z: z*t for z in vsH})])
    system.extend([
        direction_value.minpoly().subs(direction_var)
        for direction_var, direction_value in r_variable_values.items()
    ])

    # Compute the Kronecker representation of our system
    timer.checkpoint()

    P, Qs = _kronecker_representation(system, u_, vsT, lambda_, linear_form)
    timer.checkpoint("Kronecker")

    Qt = Qs[-2]  # Qs ordering is H.variables() + rvars + [t, lambda_]
    Pd = P.derivative()

    # Solutions to Pt are solutions to the system where t is not 1
    one_minus_t = gcd(Pd - Qt, P)
    Pt, _ = P.quo_rem(one_minus_t)
    rts_t_zo = list(
        filter(
            lambda k: (Qt/Pd).subs(u_=k) > 0 and (Qt/Pd).subs(u_=k) < 1,
            Pt.roots(AA, multiplicities=False)
        )
    )
    non_min = [[(q/Pd).subs(u_=u) for q in Qs[0:-2]] for u in rts_t_zo]

    # Filter the real roots for minimal points with positive coords
    pos_minimals = []
    for u in one_minus_t.roots(AA, multiplicities=False):
        is_min = True
        v = [(q/Pd).subs(u_=u) for q in Qs[:len(vs)]]
        rv = {
            ri: (q/Pd).subs(u_=u)
            for (ri, q) in zip(r_variable_values, Qs[len(vs):-2])
        }
        if any([rv[ri] != ri_value for ri, ri_value in r_variable_values.items()]):
            continue
        if any([value <= 0 for value in v[:len(vs)]]):
            continue
        for pt in non_min:
            if all([a == b for (a, b) in zip(v, pt)]):
                is_min = False
                break
        if is_min:
            pos_minimals.append(u)

    # Remove non-smooth points and points with zero coordinates (where lambda=0)
    for i in range(len(pos_minimals)):
        x = (Qs[-1]/Pd).subs(u_=pos_minimals[i])
        if x == 0:
            acsv_logger.warning(
                f"Removing critical point {pos_minimals[i]} because it either "
                "has a zero coordinate or is not smooth."
            )
            pos_minimals.pop(i)

    # Verify necessary assumptions
    if len(pos_minimals) == 0:
        raise ACSVException("No smooth minimal critical points found.")
    elif len(pos_minimals) > 1:
        print(pos_minimals)
        raise ACSVException(
            "More than one minimal point with positive real coordinates found."
        )

    # Find all minimal critical points
    minCP = [(q/Pd).subs(u_=pos_minimals[0]) for q in Qs[0:-2]]
    minimals = []

    for u in one_minus_t.roots(QQbar, multiplicities=False):
        v = [(q/Pd).subs(u_=u) for q in Qs[:len(vs)]]
        rv = {
            ri: (q/Pd).subs(u_=u)
            for (ri, q) in zip(r_variable_values, Qs[len(vs):-2])
        }
        if any([rv[r_var] != r_value for r_var, r_value in r_variable_values.items()]):
            continue
        if all([a.abs() == b.abs() for (a, b) in zip(minCP, v)]):
            minimals.append(u)

    # Get minimal point coords, and make exact if possible
    minimal_coords = [[(q/Pd).subs(u_=u) for q in Qs[:len(vs)]] for u in minimals]
    [[a.exactify() for a in b] for b in minimal_coords]

    timer.checkpoint("Minimal Points")

    return [[(q/Pd).subs(u_=u) for q in Qs[:len(vs)]] for u in minimals]

def ContributingCombinatorial(G, H, variables, r=None, linear_form=None, m2=None, whitney_strat=None):
    r"""Compute contributing points of a combinatorial multivariate
    rational function F=G/H admitting a finite number of critical points.

    Typically, this function is called as a subroutine of :func:`.diagonal_asy`.

    INPUT:

    * ``G, H`` -- Coprime polynomials with ``F = G/H``
    * ``variables`` -- Tuple of variables of ``G`` and ``H``, followed
      by ``lambda_, t, u_``
    * ``r`` -- (Optional) Length ``d`` vector of positive integers
    * ``linear_form`` -- (Optional) A linear combination of the input
      variables that separates the critical point solutions
    * ``m2`` -- (Optional) The option to pass in a SageMath Macaulay2 interface for
        computing primary decompositions. Macaulay2 must be installed by the user
    * ``whitney_strat`` -- (Optional) The user can pass in a Whitney Stratification of V(H)
        to save computation time. The program will not check if this stratification is correct.
        The whitney_strat should be an array of length ``d``, with the ``k``-th entry a list of
        tuples of ideal generators representing a component of the ``k``-dimensional stratum.

    OUTPUT:

    A list of minimal contributing points of `F` in the direction `r`,

    NOTE:

    The code randomly generates a linear form, which for generic rational functions
    separates the solutions of an intermediate polynomial system with high probability.
    This separation step can fail, but (assuming F has a finite number of critical points)
    the code can be rerun until a separating form is found.

    Examples::

        sage: from sage_acsv import ContributingCombinatorial
        sage: R.<x, y, lambda_, t, u_> = QQ[]
        sage: pts = ContributingCombinatorial(
        ....:     1,
        ....:     (1-(2*x+y)/3)*(1-(3*x+y)/4),
        ....:     ([x, y], lambda_, t, u_)
        ....: )
        sage: sorted(pts)
        [[3/4, 3/2]]

    """

    #####
    timer = Timer()

    # Fetch the variables we need
    vs, lambda_, t, u_ = variables
    vsT = vs + [t, lambda_]

    # If direction r is not given, default to the diagonal
    if r is None:
        r = [1 for _ in range(len(vs))]

    # Make copies of r so they don't get mutated outside of function
    r_copy = copy(r)

    # Replace irrational r with variable ri, add min poly to system
    r_variable_values = {}
    r_subs = []
    for idx, direction in enumerate(r):
        r_i = direction
        if AA(direction).minpoly().degree() > 1:
            r_i = SR.var(f"r{idx}")
            r_variable_values[r_i] = AA(direction)
        r_subs.append(r_i)

    r = r_subs

    expanded_R_variables = vs + list(r_variable_values.keys()) + [t, lambda_, u_]
    expanded_R = PolynomialRing(QQ, expanded_R_variables)

    vs = [expanded_R(v) for v in vs]
    t, lambda_, u_ = expanded_R(t), expanded_R(lambda_), expanded_R(u_)
    G, H = expanded_R(G), expanded_R(H)

    r_variable_values = {
        expanded_R(ri):val for (ri, val) in r_variable_values.items()
    }
    r = [expanded_R(ri) for ri in r]

    vsT = vs + list(r_variable_values.keys())+ [t, lambda_]
    #####

    # Compute the critical point system for each stratum
    pure_H = PolynomialRing(QQ, vs)

    if whitney_strat is None:
        whitney_strat = WhitneyStrat(Ideal(pure_H(H)), pure_H, m2)
    else:
        # Cast symbolic generators for provided stratification into the correct ring
        whitney_strat = [prod([Ideal([pure_H(f) for f in comp]) for comp in stratum]) for stratum in whitney_strat]

    critical_point_ideals = []
    for d, stratum in enumerate(whitney_strat):
        critical_point_ideals.append([])
        for P in PrimaryDecomposition(stratum, m2):
            c = len(vs) - d
            P_ext = P.change_ring(expanded_R)
            M = matrix(
                [
                    [v * f.derivative(v) for v in vs] for f in P_ext.gens()
                ] + [r]
            )
            # Add in min polys for the direction variables
            r_polys = [
                direction_value.minpoly().subs(direction_var) 
                for direction_var, direction_value in r_variable_values.items()
            ]
            # Create ideal of expanded_R containing extended critical point equations
            cpid = P_ext + Ideal(M.minors(c+1) + [H.subs({v:v*t for v in vs}), (prod(vs)*lambda_ - 1)] + r_polys)
            # Saturate cpid by lower dimension stratum, if d > 0
            if d > 0:
                cpid = cpid.saturation(whitney_strat[d-1].change_ring(expanded_R))[0]
            
            critical_point_ideals[-1].append((P, cpid))

    # Final minimal critical points with positive coordinates on each stratum
    critical_points_by_stratum = {}
    pos_minimals_by_stratum = {}
    for d in reversed(range(len(critical_point_ideals))):
        ideals = critical_point_ideals[d]
        critical_points_by_stratum[d] = []
        pos_minimals_by_stratum[d] = []
        
        for _, ideal in ideals:
            if ideal.dimension() < 0:
                continue
            P, Qs = _kronecker_representation(ideal.gens(), u_, vsT, lambda_, linear_form)

            Qt = Qs[-2]  # Qs ordering is H.variables() + rvars + [t, lambda_]
            Pd = P.derivative()

            # Solutions to Pt are solutions to the system where t is not 1
            one_minus_t = gcd(Pd - Qt, P)
            Pt, _ = P.quo_rem(one_minus_t)
            rts_t_zo = list(
                filter(
                    lambda k: (Qt/Pd).subs(u_=k) > 0 and (Qt/Pd).subs(u_=k) < 1,
                    Pt.roots(AA, multiplicities=False)
                )
            )
            non_min = [[(q/Pd).subs(u_=u) for q in Qs[0:-2]] for u in rts_t_zo]

            # Filter the real roots for minimal points with positive coords
            pos_minimals = []
            for u in one_minus_t.roots(AA, multiplicities=False):
                is_min = True
                v = [(q/Pd).subs(u_=u) for q in Qs[:len(vs)]]
                rv = {
                    ri: (q/Pd).subs(u_=u)
                    for (ri, q) in zip(r_variable_values, Qs[len(vs):-2])
                }
                if any([rv[ri] != ri_value for ri, ri_value in r_variable_values.items()]):
                    continue
                if any([value <= 0 for value in v[:len(vs)]]):
                    continue
                for pt in non_min:
                    if all([a == b for (a, b) in zip(v, pt)]):
                        is_min = False
                        break
                if is_min:
                    pos_minimals.append(u)

            pos_minimals_by_stratum[d].extend(
                [[QQbar((q/Pd).subs(u_=u)) for q in Qs[:len(vs)]] for u in pos_minimals]
            )

            # Characterize all complex critical points in each stratum
            for u in one_minus_t.roots(QQbar, multiplicities=False):
                rv = {
                    ri : (q/Pd).subs(u_=u) 
                    for (ri, q) in zip(r_variable_values, Qs[len(vs):-2])
                }
                if (any([rv[r_var] != r_value for r_var, r_value in r_variable_values.items()])):
                    continue

                w = [QQbar((q/Pd).subs(u_=u)) for q in Qs[:len(vs)]]
                critical_points_by_stratum[d].append(w)

    # Refine positive minimal critical points to those that are contributing
    contributing_pos_minimals = []
    all_factors = list(factor[0] for factor in H.factor())
    r = r_copy
    for d in reversed(range(len(critical_point_ideals))):
        pos_minimals = pos_minimals_by_stratum[d]
        if len(contributing_pos_minimals) > 0:
            break 

        for x in pos_minimals:
            if IsContributing(vs, x, r, all_factors, len(vs)-d):
                contributing_pos_minimals.append(x)
                for i in range(d):
                    stratum = whitney_strat[i]
                    if stratum.subs({pure_H(wi):val for wi, val in zip(vs, x)}) == Ideal(pure_H(0)):
                        raise ACSVException(
                            "Non-generic critical point found - {w} is contained in {dim}-dimensional stratum".format(w = str(x), dim = i)
                        )

    if len(contributing_pos_minimals) == 0:
        raise ACSVException("No smooth minimal critical points found.")
    if len(contributing_pos_minimals) > 1:
        print(contributing_pos_minimals)
        raise ACSVException(
            "More than one minimal point with positive real coordinates found."
        )
    minimal = contributing_pos_minimals[0]

    # Characterize all complex contributing points
    contributing_points = []
    for d in reversed(range(len(critical_point_ideals))):
        for w in critical_points_by_stratum[d]:
            if all([abs(w_i)==abs(min_i) for w_i, min_i in zip(w, minimal)]) and IsContributing(vs, w, r, all_factors, len(vs)-d):
                contributing_points.append(w)

    return contributing_points

def MinimalCriticalCombinatorial(G, H, variables, r=None, linear_form=None, m2=None, whitney_strat=None):
    r"""Compute nonzero minimal critical points of a combinatorial multivariate
    rational function F=G/H admitting a finite number of critical points.

    Typically, this function is called as a subroutine of :func:`.diagonal_asy`.

    INPUT:

    * ``G, H`` -- Coprime polynomials with ``F = G/H``
    * ``variables`` -- Tuple of variables of ``G`` and ``H``, followed
      by ``lambda_, t, u_``
    * ``r`` -- (Optional) Length ``d`` vector of positive integers
    * ``linear_form`` -- (Optional) A linear combination of the input
      variables that separates the critical point solutions
    * ``m2`` -- (Optional) The option to pass in a SageMath Macaulay2 interface for
        computing primary decompositions. Macaulay2 must be installed by the user
    * ``whitney_strat`` -- (Optional) The user can pass in a Whitney Stratification of V(H)
        to save computation time. The program will not check if this stratification is correct.
        The whitney_strat should be an array of length ``d``, with the ``k``-th entry a list of
        tuples of ideal generators representing a component of the ``k``-dimensional stratum.

    OUTPUT:

    A list of minimal contributing points of `F` in the direction `r`,

    NOTE:

    The code randomly generates a linear form, which for generic rational functions
    separates the solutions of an intermediate polynomial system with high probability.
    This separation step can fail, but (assuming F has a finite number of critical points)
    the code can be rerun until a separating form is found.

    Examples::

    """

    #####
    # Fetch the variables we need
    vs, lambda_, t, u_ = variables
    vsT = vs + [t, lambda_]

    # If direction r is not given, default to the diagonal
    if r is None:
        r = [1 for _ in range(len(vs))]

    # Replace irrational r with variable ri, add min poly to system
    r_variable_values = {}
    r_subs = []
    for idx, direction in enumerate(r):
        r_i = direction
        if AA(direction).minpoly().degree() > 1:
            r_i = SR.var(f"r{idx}")
            r_variable_values[r_i] = AA(direction)
        r_subs.append(r_i)

    r = r_subs

    expanded_R_variables = vs + list(r_variable_values.keys()) + [t, lambda_, u_]
    expanded_R = PolynomialRing(QQ, expanded_R_variables)

    vs = [expanded_R(v) for v in vs]
    t, lambda_, u_ = expanded_R(t), expanded_R(lambda_), expanded_R(u_)
    G, H = expanded_R(G), expanded_R(H)

    r_variable_values = {
        expanded_R(ri):val for (ri, val) in r_variable_values.items()
    }
    r = [expanded_R(ri) for ri in r]

    vsT = vs + list(r_variable_values.keys())+ [t, lambda_]

    # Compute the critical point system for each stratum
    pure_H = PolynomialRing(QQ, vs)

    if whitney_strat is None:
        whitney_strat = WhitneyStrat(Ideal(pure_H(H)), pure_H, m2)
    else:
        # Cast symbolic generators for provided stratification into the correct ring
        whitney_strat = [prod([Ideal([pure_H(f) for f in comp]) for comp in stratum]) for stratum in whitney_strat]

    critical_points = []
    pos_minimals = []
    for d, stratum in enumerate(whitney_strat):
        for P_comp in PrimaryDecomposition(stratum, m2):
            c = len(vs) - d
            P_ext = P_comp.change_ring(expanded_R)
            M = matrix(
                [
                    [v * f.derivative(v) for v in vs] for f in P_ext.gens()
                ] + [r]
            )
            # Add in min polys for the direction variables
            r_polys = [
                direction_value.minpoly().subs(direction_var) 
                for direction_var, direction_value in r_variable_values.items()
            ]
            # Create ideal of expanded_R containing extended critical point equations
            ideal = P_ext + Ideal(M.minors(c+1) + [H.subs({v:v*t for v in vs}), (prod(vs)*lambda_ - 1)] + r_polys)
            # Saturate cpid by lower dimension stratum, if d > 0
            if d > 0:
                ideal = ideal.saturation(whitney_strat[d-1].change_ring(expanded_R))[0]
        
            if ideal.dimension() < 0:
                continue
            P, Qs = _kronecker_representation(ideal.gens(), u_, vsT, lambda_, linear_form)

            Qt = Qs[-2]  # Qs ordering is H.variables() + rvars + [t, lambda_]
            Pd = P.derivative()

            # Solutions to Pt are solutions to the system where t is not 1
            one_minus_t = gcd(Pd - Qt, P)
            Pt, _ = P.quo_rem(one_minus_t)
            rts_t_zo = list(
                filter(
                    lambda k: (Qt/Pd).subs(u_=k) > 0 and (Qt/Pd).subs(u_=k) < 1,
                    Pt.roots(AA, multiplicities=False)
                )
            )
            non_min = [[(q/Pd).subs(u_=u) for q in Qs[0:-2]] for u in rts_t_zo]

            # Filter the real roots for minimal points with positive coords
            pos_minimals = []
            for u in one_minus_t.roots(AA, multiplicities=False):
                is_min = True
                v = [(q/Pd).subs(u_=u) for q in Qs[:len(vs)]]
                rv = {
                    ri: (q/Pd).subs(u_=u)
                    for (ri, q) in zip(r_variable_values, Qs[len(vs):-2])
                }
                if any([rv[ri] != ri_value for ri, ri_value in r_variable_values.items()]):
                    continue
                if any([value <= 0 for value in v[:len(vs)]]):
                    continue
                for pt in non_min:
                    if all([a == b for (a, b) in zip(v, pt)]):
                        is_min = False
                        break
                if is_min:
                    pos_minimals.append(v)

            # Characterize all complex critical points in each stratum
            for u in one_minus_t.roots(QQbar, multiplicities=False):
                rv = {
                    ri : (q/Pd).subs(u_=u) 
                    for (ri, q) in zip(r_variable_values, Qs[len(vs):-2])
                }
                if (any([rv[r_var] != r_value for r_var, r_value in r_variable_values.items()])):
                    continue

                w = [QQbar((q/Pd).subs(u_=u)) for q in Qs[:len(vs)]]
                critical_points.append(w)

    if len(pos_minimals) == 0:
        raise ACSVException("No critical points found.")

    # Characterize all complex contributing points
    minimal_criticals = []
    for w in critical_points:
        if any([all([abs(w_i)==abs(min_i) for w_i, min_i in zip(w, minimal)]) for minimal in pos_minimals]):
            minimal_criticals.append(w)

    return minimal_criticals

def CriticalPoints(G, H, variables, r=None, linear_form=None, m2=None, whitney_strat=None):
    r"""Compute critical points of a multivariate
    rational function F=G/H admitting a finite number of critical points.

    Typically, this function is called as a subroutine of :func:`.diagonal_asy`.

    INPUT:

    * ``G, H`` -- Coprime polynomials with ``F = G/H``
    * ``variables`` -- Tuple of variables of ``G`` and ``H``, followed
      by ``t`` and ``u_``
    * ``r`` -- (Optional) Length ``d`` vector of positive integers
    * ``linear_form`` -- (Optional) A linear combination of the input
      variables that separates the critical point solutions
    * ``m2`` -- (Optional) The option to pass in a SageMath Macaulay2 interface for
        computing primary decompositions. Macaulay2 must be installed by the user
    * ``whitney_strat`` -- (Optional) The user can pass in a Whitney Stratification of V(H)
        to save computation time. The program will not check if this stratification is correct.
        The whitney_strat should be an array of length ``d``, with the ``k``-th entry a list of
        tuples of ideal generators representing a component of the ``k``-dimensional stratum.

    OUTPUT:

    A list of minimal contributing points of `F` in the direction `r`,

    NOTE:

    The code randomly generates a linear form, which for generic rational functions
    separates the solutions of an intermediate polynomial system with high probability.
    This separation step can fail, but (assuming F has a finite number of critical points)
    the code can be rerun until a separating form is found.

    Examples::

    """

    #####

    # Fetch the variables we need
    vs, lambda_, u_ = variables
    vsT = vs + [lambda_]

    # If direction r is not given, default to the diagonal
    if r is None:
        r = [1 for _ in range(len(vs))]

    # Replace irrational r with variable ri, add min poly to system
    r_variable_values = {}
    r_subs = []
    for idx, direction in enumerate(r):
        r_i = direction
        if AA(direction).minpoly().degree() > 1:
            r_i = SR.var(f"r{idx}")
            r_variable_values[r_i] = AA(direction)
        r_subs.append(r_i)

    r = r_subs

    expanded_R_variables = vs + list(r_variable_values.keys()) + [lambda_, u_]
    expanded_R = PolynomialRing(QQ, expanded_R_variables)

    vs = [expanded_R(v) for v in vs]
    lambda_, u_ = expanded_R(lambda_), expanded_R(u_)
    G, H = expanded_R(G), expanded_R(H)

    r_variable_values = {
        expanded_R(ri):val for (ri, val) in r_variable_values.items()
    }
    r = [expanded_R(ri) for ri in r]

    vsT = vs + list(r_variable_values.keys())+ [lambda_]

    # Compute the critical point system for each stratum
    pure_H = PolynomialRing(QQ, vs)

    if whitney_strat is None:
        whitney_strat = WhitneyStrat(Ideal(pure_H(H)), pure_H, m2)
    else:
        # Cast symbolic generators for provided stratification into the correct ring
        whitney_strat = [prod([Ideal([pure_H(f) for f in comp]) for comp in stratum]) for stratum in whitney_strat]

    critical_points = []
    for d, stratum in enumerate(whitney_strat):
        for P_comp in PrimaryDecomposition(stratum, m2):
            c = len(vs) - d
            P_ext = P_comp.change_ring(expanded_R)
            M = matrix(
                [
                    [v * f.derivative(v) for v in vs] for f in P_ext.gens()
                ] + [r]
            )
            # Add in min polys for the direction variables
            r_polys = [
                direction_value.minpoly().subs(direction_var) 
                for direction_var, direction_value in r_variable_values.items()
            ]
            # Create ideal of expanded_R containing extended critical point equations
            ideal = P_ext + Ideal(M.minors(c+1) + [(prod(vs)*lambda_ - 1)] + r_polys)
            # Saturate cpid by lower dimension stratum, if d > 0
            if d > 0:
                ideal = ideal.saturation(whitney_strat[d-1].change_ring(expanded_R))[0]
        
            if ideal.dimension() < 0:
                continue
            P, Qs = _kronecker_representation(ideal.gens(), u_, vsT, lambda_, linear_form)

            Qt = Qs[-2]  # Qs ordering is H.variables() + rvars + [t, lambda_]
            Pd = P.derivative()

            # Characterize all complex critical points in each stratum
            for u in P.roots(QQbar, multiplicities=False):
                rv = {
                    ri : (q/Pd).subs(u_=u) 
                    for (ri, q) in zip(r_variable_values, Qs[len(vs):-2])
                }
                if (any([rv[r_var] != r_value for r_var, r_value in r_variable_values.items()])):
                    continue

                w = [QQbar((q/Pd).subs(u_=u)) for q in Qs[:len(vs)]]
                critical_points.append(w)

    return critical_points<|MERGE_RESOLUTION|>--- conflicted
+++ resolved
@@ -370,37 +370,19 @@
     Examples::
 
         sage: from sage_acsv import diagonal_asy
-        sage: var('x,y')
-        (x, y)
-        sage: diagonal_asy(1/((1-(2*x+y)/3)*(1-(3*x+y)/4)), r = [17/24, 7/24], output_format = 'asymptotic')
-<<<<<<< HEAD
-        12 + O(n^(-1))
-=======
-        12
->>>>>>> 623b248e
-
-        sage: from sage_acsv import diagonal_asy
         sage: var('x,y,z')
         (x, y, z)
+        sage: diagonal_asy(1/((1-(2*x+y)/3)*(1-(3*x+y)/4)), r = [17/24, 7/24], output_format = 'asymptotic')
+        12 + O(n^(-1))
         sage: G = (1+x)*(1-x*y^2+x^2)
         sage: H = (1-z*(1+x^2+x*y^2))*(1-y)*(1+x^2)
         sage: strat = [
-<<<<<<< HEAD
         ....:     [(1-z*(1+x^2+x*y^2), 1-y, 1+x^2)],
         ....:     [(1-z*(1+x^2+x*y^2), 1-y),(1-z*(1+x^2+x*y^2), 1+x^2),(1-y,1+x^2)],
         ....:     [(H,)]
         ....: ]
         sage: diagonal_asy(G/H, r = [1,1,1], output_format = 'asymptotic', whitney_strat = strat)
         0.866025403784439?/sqrt(pi)*3^n*n^(-1/2) + O(3^n*n^(-3/2))
-=======
-                [(1-z*(1+x^2+x*y^2), 1-y, 1+x^2)],
-                [(1-z*(1+x^2+x*y^2), 1-y),(1-z*(1+x^2+x*y^2), 1+x^2),(1-y,1+x^2)],
-                [(H,)]
-            ]
-        sage: diagonal_asy(G/H, r = [1,1,1], output_format = 'asymptotic', whitney_strat = strat)
-        0.8660254037844386*3^n/(sqrt(pi)*sqrt(n))
-
->>>>>>> 623b248e
     """
     G, H = F.numerator(), F.denominator()
     # Initialize variables
