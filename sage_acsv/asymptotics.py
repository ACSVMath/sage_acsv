--- conflicted
+++ resolved
@@ -198,29 +198,26 @@
     B = SR(1 / Det / rd**(d-1) / 2**(d-1))
     C = SR(1 / T)
 
-    # Compute constants at contributing singularities
-<<<<<<< HEAD
-    asm_quantities = [
-        [GeneralTermAsymptotics(G, H, r, vs, cp, M)]
-            + [QQbar(q.subs([SR(v) == V for (v, V) in zip(vs, cp)])) for q in [B, C]]
-        for cp in min_crit_pts
-    ] if M > 1 else [
-        [[QQbar(A.subs([SR(v) == V for (v, V) in zip(vs, cp)]))]] + 
-            [QQbar(q.subs([SR(v) == V for (v, V) in zip(vs, cp)])) for q in [B, C]]
-        for cp in min_crit_pts
-    ]
-=======
     try:
         asm_quantities = [
-            [QQbar(q.subs([SR(v) == V for (v, V) in zip(vs, cp)])) for q in [A, B, C]]
+            [GeneralTermAsymptotics(G, H, r, vs, cp, M)]
+                + [QQbar(q.subs([SR(v) == V for (v, V) in zip(vs, cp)])) for q in [B, C]]
+            for cp in min_crit_pts
+        ] if M > 1 else [
+            [[QQbar(A.subs([SR(v) == V for (v, V) in zip(vs, cp)]))]] + 
+                [QQbar(q.subs([SR(v) == V for (v, V) in zip(vs, cp)])) for q in [B, C]]
             for cp in min_crit_pts
         ]
     except:
         asm_quantities = [
-            [q.subs([SR(v) == V for (v, V) in zip(vs, cp)]) for q in [A, B, C]]
+            [GeneralTermAsymptotics(G, H, r, vs, cp, M)]
+                + [q.subs([SR(v) == V for (v, V) in zip(vs, cp)]) for q in [B, C]]
+            for cp in min_crit_pts
+        ] if M > 1 else [
+            [[A.subs([SR(v) == V for (v, V) in zip(vs, cp)])]] + 
+                [q.subs([SR(v) == V for (v, V) in zip(vs, cp)]) for q in [B, C]]
             for cp in min_crit_pts
         ]
->>>>>>> cc24d26d
 
     n = SR.var('n')
     asm_vals = [
@@ -483,13 +480,13 @@
 
     pos_minimals = list(
         filter(
-            lambda v: all([k > 0 for k in v[:-2]]),
+            lambda v: all([k > 0 for k in v[:-2]]) and \
+                      all([rval == ri_to_val[ri] for (ri, rval) in zip(rvars, v[len(vs):-2])]),
             list([(q/Pd).subs(u_=u) for q in Qs] for u in one_minus_t.roots(AA, multiplicities=False))
         )
     )
 
     # Filter the real roots for minimal points with positive coords
-<<<<<<< HEAD
     prec_bound = 3 * P.degree()**3 * max([max([abs(x) for x in F.coefficients()]) for F in [P, Pd] + Qs])
     PrecisionField = RIF
     prec = PrecisionField.precision()
@@ -518,23 +515,6 @@
             non_min_idx.add(idx[0])
 
     pos_minimals = [pos_minimals[i] for i in range(len(pos_minimals)) if i not in non_min_idx]
-=======
-    pos_minimals = []
-    for u in one_minus_t.roots(AA, multiplicities=False):
-        is_min = True
-        v = [(q/Pd).subs(u_=u) for q in Qs[0:-2]]
-        rv = {ri : (q/Pd).subs(u_=u) for (ri, q) in zip(rvars, Qs[len(vs):-2])}
-        if (any([rv[ri] != ri_to_val[ri] for ri in rvars])):
-            continue
-        if any([k <= 0 for k in v[:len(vs)]]):
-            continue
-        for pt in non_min:
-            if all([a == b for (a, b) in zip(v, pt)]):
-                is_min = False
-                break
-        if is_min:
-            pos_minimals.append(u)
->>>>>>> cc24d26d
 
     # Remove non-smooth points and points with zero coordinates (where lambda=0)
     for i in range(len(pos_minimals)):
