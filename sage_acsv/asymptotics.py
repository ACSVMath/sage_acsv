--- conflicted
+++ resolved
@@ -1375,11 +1375,7 @@
 def minimal_critical_points_combinatorial(
     F, r=None, linear_form=None, whitney_strat=None
 ):
-<<<<<<< HEAD
-    r"""Compute nonzero minimal critical points of a multivariate
-=======
     r"""Compute nonzero minimal critical points of a combinatorial multivariate
->>>>>>> dfff5b3e
     rational function `F=G/H` admitting a finite number of critical points.
 
     The function is assumed to have a combinatorial expansion.
