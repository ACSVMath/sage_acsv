"""Functions for determining asymptotics of the coefficients
of multivariate rational functions.
"""

<<<<<<< HEAD
from sage.all import AA, PolynomialRing, QQ, QQbar, SR, RIF, RealIntervalField, gcd, prod, pi, xgcd

from sage_acsv.kronecker import _kronecker_representation, _msolve_kronecker_representation
from sage_acsv.helpers import ACSVException, RationalFunctionReduce, DetHessianWithLog, OutputFormat
=======
from sage.all import AA, PolynomialRing, QQ, QQbar, SR, DifferentialWeylAlgebra
from sage.all import gcd, prod, pi, matrix, exp, log, I, factorial, srange

from sage_acsv.kronecker import _kronecker_representation
from sage_acsv.helpers import ACSVException, NewtonSeries, RationalFunctionReduce, OutputFormat, GetHessian
>>>>>>> 11d998a8
from sage_acsv.debug import Timer, acsv_logger


MAX_MIN_CRIT_RETRIES = 3


<<<<<<< HEAD
def diagonal_asy(F, r=None, linear_form=None, return_points=False, output_format=None, as_symbolic=False, use_msolve=False):
=======
def diagonal_asy(
    F,
    r=None,
    linear_form=None,
    expansion_precision=1,
    return_points=False,
    output_format=None,
    as_symbolic=False
):
>>>>>>> 11d998a8
    r"""Asymptotics in a given direction r of the multivariate rational function F.

    INPUT:

    * ``F`` -- The rational function ``G/H`` in ``d`` variables. This function is
      assumed to have a combinatorial expansion.
    * ``r`` -- A vector of length d of positive integers.
    * ``linear_form`` -- (Optional) A linear combination of the input
      variables that separates the critical point solutions.
    * ``expansion_precision`` -- A positive integer value. This is the number of terms to
      compute in the asymptotic expansion. Defaults to 1, which only computes the leading
      term.
    * ``return_points`` -- If ``True``, also returns the coordinates of
      minimal critical points. By default ``False``.
    * ``output_format`` -- (Optional) A string or :class:`.OutputFormat` specifying
      the way the asymptotic growth is returned. Allowed values currently are:
      - ``"tuple"`` or ``None``, the default: the growth is returned as a list of
        tuples of the form ``(a, n^b, pi^c, d)`` such that the `r`-diagonal of `F`
        is the sum of ``a^n n^b pi^c d + O(a^n n^{b-1})`` over these tuples.
      - ``"symbolic"``: the growth is returned as an expression from the symbolic
        ring ``SR`` in the variable ``n``.
      - ``"asymptotic"``: the growth is returned as an expression from an appropriate
        ``AsymptoticRing`` in the variable ``n``.
    * ``as_symbolic`` -- deprecated in favor of the equivalent
      ``output_format="symbolic"``. Will be removed in a future release.

    OUTPUT:

    A representation of the asymptotic main term, either as a list of tuples,
    or as a symbolic expression.

    NOTE:

    The code randomly generates a linear form, which for generic rational functions
    separates the solutions of an intermediate polynomial system with high probability.
    This separation step can fail, but (assuming `F` has a finite number of critical
    points) the code can be rerun until a separating form is found.

    Examples::

        sage: from sage_acsv import diagonal_asy
        sage: var('x,y,z,w')
        (x, y, z, w)
        sage: diagonal_asy(1/(1-x-y))
        [(4, 1/sqrt(n), 1/sqrt(pi), 1)]
        sage: diagonal_asy(1/(1-(1+x)*y), r = [1,2], return_points=True)
        ([(4, 1/sqrt(n), 1/sqrt(pi), 1)], [[1, 1/2]])
        sage: diagonal_asy(1/(1-(x+y+z)+(3/4)*x*y*z), output_format="symbolic")
        0.840484893481498?*24.68093482214177?^n/(pi*n)
        sage: diagonal_asy(1/(1-(x+y+z)+(3/4)*x*y*z))
        [(24.68093482214177?, 1/n, 1/pi, 0.840484893481498?)]
        sage: var('n')
        n
        sage: asy = diagonal_asy(
        ....:     1/(1 - w*(1 + x)*(1 + y)*(1 + z)*(x*y*z + y*z + y + z + 1))
        ....: )
        sage: sum([
        ....:      a.radical_expression()^n * b * c * d.radical_expression()
        ....:      for (a, b, c, d) in asy
        ....: ])
        1/4*(12*sqrt(2) + 17)^n*sqrt(17/2*sqrt(2) + 12)/(pi^(3/2)*n^(3/2))

    Not specifying any ``output_format`` falls back to the default tuple
    representation::

        sage: from sage_acsv import diagonal_asy, OutputFormat
        sage: var('x')
        x
        sage: diagonal_asy(1/(1 - 2*x))
        [(2, 1, 1, 1)]
        sage: diagonal_asy(1/(1 - 2*x), output_format="tuple")
        [(2, 1, 1, 1)]

    Passing ``"symbolic"`` lets the function return an element of the
    symbolic ring in the variable ``n`` that describes the asymptotic growth::

        sage: growth = diagonal_asy(1/(1 - 2*x), output_format="symbolic"); growth
        2^n
        sage: growth.parent()
        Symbolic Ring

    The argument ``"asymptotic"`` constructs an asymptotic expansion over
    an appropriate ``AsymptoticRing`` in the variable ``n``, including the
    appropriate error term::

        sage: assume(SR.an_element() > 0)  # required to make coercions involving SR work properly
        sage: growth = diagonal_asy(1/(1 - x - y), output_format="asymptotic"); growth
        1/sqrt(pi)*4^n*n^(-1/2) + O(4^n*n^(-3/2))
        sage: growth.parent()
        Asymptotic Ring <SR^n * n^QQ * Arg_SR^n> over Symbolic Ring

    Increasing the precision of the expansion returns an expansion with more terms
    (works for all available output formats)::

        sage: diagonal_asy(1/(1 - x - y), expansion_precision=3, output_format="asymptotic")
        1/sqrt(pi)*4^n*n^(-1/2) - 1/8/sqrt(pi)*4^n*n^(-3/2) + 1/128/sqrt(pi)*4^n*n^(-5/2)
        + O(4^n*n^(-7/2))

    The function times individual steps of the algorithm, timings can
    be displayed by increasing the printed verbosity level of our debug logger::

        sage: import logging
        sage: from sage_acsv.debug import acsv_logger
        sage: acsv_logger.setLevel(logging.INFO)
        sage: diagonal_asy(1/(1 - x - y))
        INFO:sage_acsv:... Executed Kronecker in ... seconds.
        INFO:sage_acsv:... Executed Minimal Points in ... seconds.
        INFO:sage_acsv:... Executed Final Asymptotics in ... seconds.
        [(4, 1/sqrt(n), 1/sqrt(pi), 1)]
        sage: acsv_logger.setLevel(logging.WARNING)


    Tests:

    Check that passing a non-supported ``output_format`` errors out::

        sage: diagonal_asy(1/(1 - x - y), output_format='hello world')
        Traceback (most recent call last):
        ...
        ValueError: 'hello world' is not a valid OutputFormat
        sage: diagonal_asy(1/(1 - x - y), output_format=42)
        Traceback (most recent call last):
        ...
        ValueError: 42 is not a valid OutputFormat

    """
    G, H = F.numerator(), F.denominator()
    if r is None:
        n = len(H.variables())
        r = [1 for _ in range(n)]

    # Initialize variables
    vs = list(H.variables())

    RR, (t, lambda_, u_) = PolynomialRing(QQ, 't, lambda_, u_').objgens()
    expanded_R, _ = PolynomialRing(QQ, len(vs)+3, vs + [t, lambda_, u_]).objgens()

    vs = [expanded_R(v) for v in vs]
    t, lambda_, u_ = expanded_R(t), expanded_R(lambda_), expanded_R(u_)
    vsT = vs + [t, lambda_]

    all_variables = (vs, lambda_, t, u_)
    d = len(vs)
    rd = r[-1]
    vd = vs[-1]

    # Make sure G and H are coprime, and that H does not vanish at 0
    G, H = RationalFunctionReduce(G, H)
    G, H = expanded_R(G), expanded_R(H)
    if H.subs({v: 0 for v in H.variables()}) == 0:
        raise ValueError("Denominator vanishes at 0.")

    # In case form doesn't separate, we want to try again
    for _ in range(MAX_MIN_CRIT_RETRIES):
        try:
            # Find minimal critical points in Kronecker Representation
            min_crit_pts = MinimalCriticalCombinatorial(
                G, H, all_variables,
                r=r,
                linear_form=linear_form,
                use_msolve=use_msolve
            )
            break
        except Exception as e:
            if isinstance(e, ACSVException) and e.retry:
                acsv_logger.warning(
                    "Randomly generated linear form was not suitable, "
                    f"encountered error: {e}\nRetrying..."
                )
                continue
            else:
                raise e
    else:
        return

    timer = Timer()

    # Find det(zH_z Hess) where Hess is the Hessian of z_1...z_n * log(g(z_1, ..., z_n))
    Det = GetHessian(H, vsT[0:-2], r).determinant()

    # Find exponential growth
    T = prod([vs[i]**r[i] for i in range(d)])


    # Find constants appearing in asymptotics in terms of original variables
    A = SR(-G / vd / H.derivative(vd))
    B = SR(1 / Det / rd**(d-1) / 2**(d-1))
    C = SR(1 / T)

    # Compute constants at contributing singularities
    n = SR.var('n')
    asm_quantities = []
    for cp in min_crit_pts:
        subs_dict = {SR(v): V for (v, V) in zip(vs, cp)}
        if expansion_precision == 1: 
            # TODO: GeneralTermAsymptotics should return the expansion
            # when passing a precision of 1
            expansion = QQbar(A.subs(subs_dict))
        else:
            expansion = sum([
                term / (rd * n)**(term_order)
                for term_order, term in enumerate(
                    GeneralTermAsymptotics(G, H, r, vs, cp, expansion_precision)
                )
            ])
        asm_quantities.append([expansion, QQbar(B.subs(subs_dict)), QQbar(C.subs(subs_dict))])

    n = SR.var('n')
    asm_vals = [(c, QQ(1 - d)/2, b.sqrt(), a) for (a, b, c) in asm_quantities]
    timer.checkpoint("Final Asymptotics")

    if as_symbolic:
        from warnings import warn

        warn(
            "The as_symbolic argument has been deprecated in favor of output_format='symbolic' "
            "and will be removed in a future release.",
            DeprecationWarning,
            stacklevel=2,
        )
        if output_format is None:
            output_format = OutputFormat.SYMBOLIC

    if output_format is None:
        output_format = OutputFormat.TUPLE
    else:
        output_format = OutputFormat(output_format)

    if output_format in (OutputFormat.TUPLE, OutputFormat.SYMBOLIC):
        n = SR.var('n')
        result = [
            (base, n**exponent, pi**exponent, constant * expansion)
            for (base, exponent, constant, expansion) in asm_vals
        ]
        if output_format == OutputFormat.SYMBOLIC:
            result = sum([a**n * b * c * d for (a, b, c, d) in result])

    elif output_format == OutputFormat.ASYMPTOTIC:
        from sage.all import AsymptoticRing
        SR_without_n = SR.subring(rejecting_variables=('n',))
        AR = AsymptoticRing('SR^n * n^QQ', SR_without_n)
        n = AR.gen()
        result = sum([
            constant * pi**exponent * base**n * n**exponent * (AR(expansion) + (n**(-expansion_precision)).O())
            for (base, exponent, constant, expansion) in asm_vals
        ])

    else:
        raise NotImplementedError(f"Missing implementation for {output_format}")
    
    if return_points:
        return result, min_crit_pts

    return result

def GeneralTermAsymptotics(G, H, r, vs, cp, expansion_precision):
    r"""
    Compute coefficients of general (not necessarily leading) terms of
    the asymptotic expansion for a given critical
    point of a rational combinatorial multivariate rational function.

    Typically, this function is called as a subroutine of :func:`.diagonal_asy`.

    INPUT:

    * ``G, H`` -- Coprime polynomials with `F = G/H`.
    * ``vs`` -- Tuple of variables occurring in `G` and `H`.
    * ``r`` -- The direction. A length `d` vector of positive integers.
    * ``cp`` -- A minimal critical point of `F` with coordinates specified in the
      same order as in ``vs``.
    * ``expansion_precision`` -- A positive integer value. This is the number of terms
      for which to compute coefficients in the asymptotic expansion.

    OUTPUT:

    List of coefficients of the asymptotic expansion.

    EXAMPLES::

        sage: from sage_acsv import GeneralTermAsymptotics
        sage: R.<x, y, z> = QQ[]
        sage: GeneralTermAsymptotics(1, 1 - x - y, [1, 1], [x, y], [1/2, 1/2], 5)
        [2, -1/4, 1/64, 5/512, -21/16384]
        sage: GeneralTermAsymptotics(1, 1 - x - y - z, [1, 1, 1], [x, y, z], [1/3, 1/3, 1/3], 4)
        [3, -2/3, 2/27, 14/729]
    """
    
    # Convert everything to field of algebraic numbers
    d = len(vs)
    R = PolynomialRing(QQbar, vs)
    vs = R.gens()
    vd = vs[-1]
    tvars = SR.var('t', d - 1)
    G, H = R(SR(G)), R(SR(H))

    cp = {v: V for (v, V) in zip(vs, cp)}

    W = DifferentialWeylAlgebra(PolynomialRing(QQbar, tvars))
    TR = QQbar[[tvars]]
    T = TR.gens()
    tvars = T
    D = list(W.differentials())
    
    # Function to apply differential operator dop on function f
    def eval_op(dop, f):
        if len(f.parent().gens()) == 1:
            return sum([
                prod([factorial(k) for k in E[0][1]]) * E[1] * f[E[0][1][0]]
                for E in dop
            ])
        else:
            return sum([
                prod([factorial(k) for k in E[0][1]]) * E[1] * f[E[0][1]]
                for E in dop
            ])

    Hess = GetHessian(H, vs, r, cp)
    Hessinv = Hess.inverse()
    v = matrix(W, [D[:d-1]])
    Epsilon = -(v * Hessinv.change_ring(W) * v.transpose())[0,0]

    # P and PsiTilde only need to be computed to order 2M
    N = 2 * expansion_precision + 1
    
    # Find series expansion of function g given implicitly by 
    # H(w_1, ..., w_{d-1}, g(w_1, ..., w_{d-1})) = 0 up to needed order
    g = NewtonSeries(H.subs({v: v + cp[v] for v in vs}), vs, N)
    g = g.subs({v: v - cp[v] for v in vs}) + cp[vd]

    # Polar change of coordinates
    tsubs = {v: cp[v] * exp(I*t).add_bigoh(N) for v, t in zip(vs, tvars)}
    tsubs[vd] = g.subs(tsubs)

    # Compute PsiTilde up to needed order
    psi = log(g.subs(tsubs) / g.subs(cp)).add_bigoh(N)
    psi += I * sum([r[k]*tvars[k] for k in range(d-1)])/r[-1]
    v = matrix(TR, [tvars[k] for k in range(d-1)])
    psiTilde = psi - (v * Hess * v.transpose())[0, 0] / 2
    PsiSeries = psiTilde.truncate(N)

    # Compute series expansion of P = -G/(g*H_{z_d}) up to needed order
    P_num = -G.subs(tsubs).add_bigoh(N)
    P_denom = (g * H.derivative(vd)).subs(tsubs).add_bigoh(N)
    PSeries = (P_num / P_denom).truncate(N)

    if len(tvars) > 1:
        PsiSeries = PsiSeries.polynomial()
        PSeries = PSeries.polynomial()

    # Precompute products used for asymptotics
    EE = [Epsilon**k for k in range(3*expansion_precision - 2)]
    PP = [PSeries]
    for k in range(1,2*expansion_precision-1):
        PP.append(PP[k-1] * PsiSeries)

    # Function to compute constants appearing in asymptotic expansion
    def constants_clj(ell, j):
        extra_contrib = (-1)**j / (2**(ell + j) * factorial(ell) * factorial(ell + j))
        return extra_contrib * SR(eval_op(EE[ell + j], PP[ell]))

    return [
        sum([constants_clj(ell, j) for ell in srange(2*j + 1)])
        for j in srange(expansion_precision)
    ]

def MinimalCriticalCombinatorial(G, H, variables, r=None, linear_form=None, use_msolve=False):
    r"""Compute minimal critical points of a combinatorial multivariate
    rational function F=G/H admitting a finite number of critical points.

    Typically, this function is called as a subroutine of :func:`.diagonal_asy`.

    INPUT:

    * ``G, H`` -- Coprime polynomials with `F = G/H`
    * ``variables`` -- Tuple of variables of ``G`` and ``H``, followed
      by ``lambda_, t, u_``
    * ``r`` -- (Optional) Length `d` vector of positive integers
    * ``linear_form`` -- (Optional) A linear combination of the input
      variables that separates the critical point solutions

    OUTPUT:

    List of minimal critical points of `F` in the direction `r`,
    as a list of tuples of algebraic numbers.

    NOTE:

    The code randomly generates a linear form, which for generic rational functions
    separates the solutions of an intermediate polynomial system with high probability.
    This separation step can fail, but (assuming F has a finite number of critical points)
    the code can be rerun until a separating form is found.

    Examples::

        sage: from sage_acsv import MinimalCriticalCombinatorial
        sage: R.<x, y, w, lambda_, t, u_> = QQ[]
        sage: pts = MinimalCriticalCombinatorial(
        ....:     1,
        ....:     1 - w*(y + x + x^2*y + x*y^2),
        ....:     ([w, x, y], lambda_, t, u_)
        ....: )
        sage: sorted(pts)
        [[-1/4, -1, -1], [1/4, 1, 1]]
        """

    timer = Timer()

    # Fetch the variables we need
    vs, lambda_, t, u_ = variables
    vsT = vs + [t, lambda_]

    # If direction r is not given, default to the diagonal
    if r is None:
        r = [1 for i in range(len(vs))]

    # Create the critical point equations system
    vsH = H.variables()
    system = [
        vsH[i]*H.derivative(vsH[i]) - r[i]*lambda_
        for i in range(len(vsH))
    ] + [H, H.subs({z: z*t for z in vsH})]

    # Compute the Kronecker representation of our system
    timer.checkpoint()

    P, Qs = _msolve_kronecker_representation(system, u_, vsT) if use_msolve else \
        _kronecker_representation(system, u_, vsT, lambda_, linear_form)
    timer.checkpoint("Kronecker")

    Qt = Qs[-2]  # Qs ordering is H.variables() + [t, lambda_]
    Pd = P.derivative()

    # Solutions to Pt are solutions to the system where t is not 1
    one_minus_t = gcd(Pd - Qt, P)
    Pt, _ = P.quo_rem(one_minus_t)
    Ptd = Pt.derivative()
    _, invPtd, _ = xgcd(Pd, Pt)
    Qts = [(Q*Ptd*invPtd).quo_rem(Pt)[1] for Q in Qs]
    Qt = Qts[-2]
    
    rts_t_zo = list()
    for k in Pt.roots(AA, multiplicities=False):
        num = Qt.subs(u_=k); RIF(num)
        denom = Ptd.subs(u_=k); RIF(denom)
        vt = num/denom
        if vt > 0 and vt < 1:
            rts_t_zo.append(k)

    non_min = [[(q/Ptd).subs(u_=u) for q in Qts[0:-2]] for u in rts_t_zo]

    # Change the equations to only deal with t=1 solutions
    newP = one_minus_t
    newPd = one_minus_t.derivative()
    _, invPd, _ = xgcd(Pd, newP)
    Qs = [(Q*newPd*invPd).quo_rem(newP)[1] for Q in Qs]
    P = newP
    Pd = newPd
    #iv = IntervalOperator(P, Qs, u_)

    pos_minimals = list(
        filter(
            lambda v: all([k > 0 for k in v[:-2]]),
            list([(q/Pd).subs(u_=u) for q in Qs] for u in one_minus_t.roots(AA, multiplicities=False))
        )
    )

    # Filter the real roots for minimal points with positive coords
    prec_bound = 3 * P.degree()**3 * max([max([abs(x) for x in F.coefficients()]) for F in [P, Pd] + Qs])
    PrecisionField = RIF
    prec = PrecisionField.precision()
    non_min_idx = set()
    for pt in non_min:
        idx = range(len(pos_minimals))
        while len(idx) > 1:
            if (prec > prec_bound):
                raise ACSVException(
                    "Non-minimal point associated with multiple minimal candidates. This should never happen. " + \
                    "If you are seeing this error, something has gone horribly wrong."
                )

            idx = list(
                filter(
                    lambda i: all(
                        [(PrecisionField(v) - PrecisionField(w)).contains_zero() for (v, w) in zip(pos_minimals[i], pt)]
                    ),
                    idx
                )
            )
            prec *= 2
            PrecisionField = RealIntervalField(prec)

        if len(idx) > 0:
            non_min_idx.add(idx[0])

    pos_minimals = [pos_minimals[i] for i in range(len(pos_minimals)) if i not in non_min_idx]

    # Remove non-smooth points and points with zero coordinates (where lambda=0)
    for i in range(len(pos_minimals)):
        x = pos_minimals[i][-1]
        if x == 0:
            acsv_logger.warning(
                f"Removing critical point {pos_minimals[i]} because it either "
                "has a zero coordinate or is not smooth."
            )
            pos_minimals.pop(i)

    # Verify necessary assumptions
    if len(pos_minimals) == 0:
        raise ACSVException("No smooth minimal critical points found.")
    elif len(pos_minimals) > 1:
        print(pos_minimals)
        raise ACSVException(
            "More than one minimal point with positive real coordinates found."
        )

    # Find all minimal critical points
    minCP = pos_minimals[0][:-2]
    minimals = []

    for u in one_minus_t.roots(QQbar, multiplicities=False):
        v = [(q/Pd).subs(u_=u) for q in Qs[0:-2]]
        if all([a.abs() == b.abs() for (a, b) in zip(minCP, v)]):
            minimals.append(u)

    # Get minimal point coords, and make exact if possible
    minimal_coords = [[(q/Pd).subs(u_=u) for q in Qs[0:-2]] for u in minimals]
    [[a.exactify() for a in b] for b in minimal_coords]

    timer.checkpoint("Minimal Points")
    return [[(q/Pd).subs(u_=u) for q in Qs[0:-2]] for u in minimals]<|MERGE_RESOLUTION|>--- conflicted
+++ resolved
@@ -2,27 +2,17 @@
 of multivariate rational functions.
 """
 
-<<<<<<< HEAD
-from sage.all import AA, PolynomialRing, QQ, QQbar, SR, RIF, RealIntervalField, gcd, prod, pi, xgcd
+from sage.all import AA, PolynomialRing, QQ, QQbar, SR, DifferentialWeylAlgebra, RIF, RealIntervalField
+from sage.all import gcd, prod, pi, matrix, exp, log, I, factorial, srange, xgcd
 
 from sage_acsv.kronecker import _kronecker_representation, _msolve_kronecker_representation
-from sage_acsv.helpers import ACSVException, RationalFunctionReduce, DetHessianWithLog, OutputFormat
-=======
-from sage.all import AA, PolynomialRing, QQ, QQbar, SR, DifferentialWeylAlgebra
-from sage.all import gcd, prod, pi, matrix, exp, log, I, factorial, srange
-
-from sage_acsv.kronecker import _kronecker_representation
 from sage_acsv.helpers import ACSVException, NewtonSeries, RationalFunctionReduce, OutputFormat, GetHessian
->>>>>>> 11d998a8
 from sage_acsv.debug import Timer, acsv_logger
 
 
 MAX_MIN_CRIT_RETRIES = 3
 
 
-<<<<<<< HEAD
-def diagonal_asy(F, r=None, linear_form=None, return_points=False, output_format=None, as_symbolic=False, use_msolve=False):
-=======
 def diagonal_asy(
     F,
     r=None,
@@ -30,9 +20,9 @@
     expansion_precision=1,
     return_points=False,
     output_format=None,
-    as_symbolic=False
+    as_symbolic=False,
+    use_msolve=False,
 ):
->>>>>>> 11d998a8
     r"""Asymptotics in a given direction r of the multivariate rational function F.
 
     INPUT:
