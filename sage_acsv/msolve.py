import os
import tempfile
import subprocess

from sage.misc.sage_eval import sage_eval
from sage.features.msolve import msolve
from sage_acsv.helpers import ACSVException

def get_parametrization(vs, system):
    filename = msolve().absolute_filename()
    msolve_in = tempfile.NamedTemporaryFile(mode='w',
                                            encoding='ascii', delete=False)
    command = [filename, "-f", msolve_in.name, "-P", "2"]

    system = list(str(e) for e in system)
    try:
        print(",".join([str(v) for v in vs]), file=msolve_in)
        print(0, file=msolve_in)
        print(*(pol.replace(" ", "") for pol in system),
                sep=',\n', file=msolve_in)
        msolve_in.close()
        msolve_out = subprocess.run(command, capture_output=True, text=True)
    finally:
        os.unlink(msolve_in.name)

    msolve_out.check_returncode()

    result = msolve_out.stdout
<<<<<<< HEAD
    result = ast.literal_eval(result[:-2].replace('/', ''))
=======
    result = sage_eval(result[:-2])
>>>>>>> 24e1148d

    if result[0] != 0:
        raise ACSVException("Issue with msolve parametrization - system does not have finitely many solutions")

    return result<|MERGE_RESOLUTION|>--- conflicted
+++ resolved
@@ -26,11 +26,7 @@
     msolve_out.check_returncode()
 
     result = msolve_out.stdout
-<<<<<<< HEAD
-    result = ast.literal_eval(result[:-2].replace('/', ''))
-=======
     result = sage_eval(result[:-2])
->>>>>>> 24e1148d
 
     if result[0] != 0:
         raise ACSVException("Issue with msolve parametrization - system does not have finitely many solutions")
