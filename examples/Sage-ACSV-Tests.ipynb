--- conflicted
+++ resolved
@@ -61,11 +61,7 @@
     {
      "data": {
       "text/plain": [
-<<<<<<< HEAD
-       "4^n/(sqrt(pi)*sqrt(n))"
-=======
        "4^n*(1/4/n + 3/32/n^2)/(sqrt(pi)*sqrt(n))"
->>>>>>> a816feba
       ]
      },
      "execution_count": 4,
@@ -74,37 +70,9 @@
     }
    ],
    "source": [
-<<<<<<< HEAD
-    "# Binomial coefficients\n",
-    "F1 = 1/(1-x-y)\n",
-    "diagonal_asy(F1, as_symbolic=True, use_msolve=True)"
-   ]
-  },
-  {
-   "cell_type": "code",
-   "execution_count": 5,
-   "metadata": {},
-   "outputs": [
-    {
-     "data": {
-      "text/plain": [
-       "4*4^n/(pi*n)"
-      ]
-     },
-     "execution_count": 5,
-     "metadata": {},
-     "output_type": "execute_result"
-    }
-   ],
-   "source": [
-    "# Lattice paths enumeration sequence (on main diagonal)\n",
-    "F2 = (1+x)*(1+y)/(1-w*x*y*(x+y+1/x+1/y))\n",
-    "diagonal_asy(F2, as_symbolic=True)"
-=======
     "# Multiple terms in series expansion\n",
     "F1 = (2*y^2-x)/(x+y-1)\n",
     "diagonal_asy(F1, as_symbolic=True, M=3)"
->>>>>>> a816feba
    ]
   },
   {
@@ -115,11 +83,7 @@
     {
      "data": {
       "text/plain": [
-<<<<<<< HEAD
-       "1.225275868941647?*33.97056274847714?^n/(pi^(3/2)*n^(3/2))"
-=======
        "-4^n*(6/n - 19/2/n^2 - 4)/(pi*n) + (-4)^n/(pi*n^3)"
->>>>>>> a816feba
       ]
      },
      "execution_count": 6,
@@ -135,7 +99,29 @@
   },
   {
    "cell_type": "code",
-   "execution_count": 6,
+   "execution_count": 7,
+   "metadata": {},
+   "outputs": [
+    {
+     "data": {
+      "text/plain": [
+       "1.225275868941647?*33.97056274847714?^n/(pi^(3/2)*n^(3/2))"
+      ]
+     },
+     "execution_count": 7,
+     "metadata": {},
+     "output_type": "execute_result"
+    }
+   ],
+   "source": [
+    "# Apéry sequence (on main diagonal)\n",
+    "F3 = 1/(1 - w*(1 + x)*(1 + y)*(1 + z)*(x*y*z + y*z + y + z + 1))\n",
+    "diagonal_asy(F3, as_symbolic=True, use_msolve=True)"
+   ]
+  },
+  {
+   "cell_type": "code",
+   "execution_count": 8,
    "metadata": {},
    "outputs": [
     {
@@ -158,31 +144,6 @@
   {
    "cell_type": "code",
    "execution_count": 7,
-<<<<<<< HEAD
-   "metadata": {},
-   "outputs": [
-    {
-     "data": {
-      "text/plain": [
-       "1.225275868941647?*33.97056274847714?^n/(pi^(3/2)*n^(3/2))"
-      ]
-     },
-     "execution_count": 7,
-     "metadata": {},
-     "output_type": "execute_result"
-    }
-   ],
-   "source": [
-    "# Apéry sequence (on main diagonal)\n",
-    "F3 = 1/(1 - w*(1 + x)*(1 + y)*(1 + z)*(x*y*z + y*z + y + z + 1))\n",
-    "diagonal_asy(F3, as_symbolic=True, use_msolve=True)"
-   ]
-  },
-  {
-   "cell_type": "code",
-   "execution_count": 8,
-=======
->>>>>>> a816feba
    "metadata": {},
    "outputs": [
     {
@@ -209,11 +170,7 @@
   },
   {
    "cell_type": "code",
-<<<<<<< HEAD
-   "execution_count": 9,
-=======
    "execution_count": 8,
->>>>>>> a816feba
    "metadata": {},
    "outputs": [
     {
@@ -223,11 +180,7 @@
        " [[0.548232473567013?, 0.3099773361396642?]])"
       ]
      },
-<<<<<<< HEAD
-     "execution_count": 9,
-=======
      "execution_count": 8,
->>>>>>> a816feba
      "metadata": {},
      "output_type": "execute_result"
     }
@@ -240,23 +193,12 @@
   },
   {
    "cell_type": "code",
-<<<<<<< HEAD
-   "execution_count": 10,
-=======
    "execution_count": 9,
->>>>>>> a816feba
-   "metadata": {},
-   "outputs": [
-    {
-     "data": {
-      "text/plain": [
-<<<<<<< HEAD
-       "(0.09677555757474702?*5.884442204019508?^n/(sqrt(pi)*sqrt(n)),\n",
-       " [[0.548232473567013?, 0.3099773361396642?]])"
-      ]
-     },
-     "execution_count": 10,
-=======
+   "metadata": {},
+   "outputs": [
+    {
+     "data": {
+      "text/plain": [
        "[(5.884442204019508?,\n",
        "  1/sqrt(n),\n",
        "  1/sqrt(pi),\n",
@@ -264,30 +206,19 @@
       ]
      },
      "execution_count": 9,
->>>>>>> a816feba
-     "metadata": {},
-     "output_type": "execute_result"
-    }
-   ],
-   "source": [
-<<<<<<< HEAD
-    "# Example with two critical points with positive coords, neither of which is obviously non-minimal\n",
-    "F4 = -1/(1-(1-x-y)*(20-x-40*y))\n",
-    "diagonal_asy(F4, as_symbolic=True, use_msolve=True, return_points=True)"
-=======
+     "metadata": {},
+     "output_type": "execute_result"
+    }
+   ],
+   "source": [
     "# Same example, computing an extra term\n",
     "F4 = -1/(1-(1-x-y)*(20-x-40*y))\n",
     "diagonal_asy(F4, as_symbolic=False, M=2)"
->>>>>>> a816feba
-   ]
-  },
-  {
-   "cell_type": "code",
-<<<<<<< HEAD
-   "execution_count": 11,
-=======
+   ]
+  },
+  {
+   "cell_type": "code",
    "execution_count": 10,
->>>>>>> a816feba
    "metadata": {},
    "outputs": [
     {
@@ -309,11 +240,7 @@
   },
   {
    "cell_type": "code",
-<<<<<<< HEAD
-   "execution_count": 12,
-=======
    "execution_count": 11,
->>>>>>> a816feba
    "metadata": {},
    "outputs": [
     {
@@ -335,11 +262,7 @@
   },
   {
    "cell_type": "code",
-<<<<<<< HEAD
-   "execution_count": 13,
-=======
    "execution_count": 12,
->>>>>>> a816feba
    "metadata": {},
    "outputs": [
     {
@@ -348,11 +271,7 @@
        "1.015051765128218?*5.828427124746190?^n/(sqrt(pi)*sqrt(n))"
       ]
      },
-<<<<<<< HEAD
-     "execution_count": 13,
-=======
      "execution_count": 12,
->>>>>>> a816feba
      "metadata": {},
      "output_type": "execute_result"
     }
@@ -365,33 +284,7 @@
   },
   {
    "cell_type": "code",
-<<<<<<< HEAD
-   "execution_count": 14,
-   "metadata": {},
-   "outputs": [
-    {
-     "data": {
-      "text/plain": [
-       "1.015051765128218?*5.828427124746190?^n/(sqrt(pi)*sqrt(n))"
-      ]
-     },
-     "execution_count": 14,
-     "metadata": {},
-     "output_type": "execute_result"
-    }
-   ],
-   "source": [
-    "# Delannoy generating function\n",
-    "F7 = 1/(1 - x - y - x*y)\n",
-    "diagonal_asy(F7, as_symbolic=True, use_msolve=True)"
-   ]
-  },
-  {
-   "cell_type": "code",
-   "execution_count": 15,
-=======
    "execution_count": 13,
->>>>>>> a816feba
    "metadata": {},
    "outputs": [
     {
@@ -400,11 +293,7 @@
        "1/7*(0.6234898018587335? + 0.7818314824680299?*I)^n + 1/7*(0.6234898018587335? - 0.7818314824680299?*I)^n + 1/7*(-0.2225209339563144? + 0.9749279121818236?*I)^n + 1/7*(-0.2225209339563144? - 0.9749279121818236?*I)^n + 1/7*(-0.9009688679024191? + 0.4338837391175581?*I)^n + 1/7*(-0.9009688679024191? - 0.4338837391175581?*I)^n + 1/7"
       ]
      },
-<<<<<<< HEAD
-     "execution_count": 15,
-=======
      "execution_count": 13,
->>>>>>> a816feba
      "metadata": {},
      "output_type": "execute_result"
     }
@@ -417,33 +306,7 @@
   },
   {
    "cell_type": "code",
-<<<<<<< HEAD
-   "execution_count": 16,
-   "metadata": {},
-   "outputs": [
-    {
-     "data": {
-      "text/plain": [
-       "1/7*(0.6234898018587335? + 0.7818314824680299?*I)^n + 1/7*(0.6234898018587335? - 0.7818314824680299?*I)^n + 1/7*(-0.2225209339563144? + 0.9749279121818236?*I)^n + 1/7*(-0.2225209339563144? - 0.9749279121818236?*I)^n + 1/7*(-0.9009688679024191? + 0.4338837391175581?*I)^n + 1/7*(-0.9009688679024191? - 0.4338837391175581?*I)^n + 1/7"
-      ]
-     },
-     "execution_count": 16,
-     "metadata": {},
-     "output_type": "execute_result"
-    }
-   ],
-   "source": [
-    "# One variable example with many minimal critical points on same torus\n",
-    "F8 = 1/(1 - x^7)\n",
-    "diagonal_asy(F8, as_symbolic=True, use_msolve=True)"
-   ]
-  },
-  {
-   "cell_type": "code",
-   "execution_count": 17,
-=======
    "execution_count": 14,
->>>>>>> a816feba
    "metadata": {},
    "outputs": [
     {
@@ -452,11 +315,7 @@
        "([(1.285654384750451?, 1, 1, 0.03396226416457560?)], [[0.7778140158516262?]])"
       ]
      },
-<<<<<<< HEAD
-     "execution_count": 17,
-=======
      "execution_count": 14,
->>>>>>> a816feba
      "metadata": {},
      "output_type": "execute_result"
     }
@@ -469,11 +328,7 @@
   },
   {
    "cell_type": "code",
-<<<<<<< HEAD
-   "execution_count": 18,
-=======
    "execution_count": 15,
->>>>>>> a816feba
    "metadata": {},
    "outputs": [
     {
@@ -482,11 +337,7 @@
        "0.9430514023983397?*4.518911369262258?^n/(sqrt(pi)*sqrt(n))"
       ]
      },
-<<<<<<< HEAD
-     "execution_count": 18,
-=======
      "execution_count": 15,
->>>>>>> a816feba
      "metadata": {},
      "output_type": "execute_result"
     }
@@ -498,11 +349,7 @@
   },
   {
    "cell_type": "code",
-<<<<<<< HEAD
-   "execution_count": 19,
-=======
    "execution_count": 16,
->>>>>>> a816feba
    "metadata": {},
    "outputs": [
     {
